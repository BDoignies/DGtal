--- conflicted
+++ resolved
@@ -12,7 +12,6 @@
 
 #include <iostream>
 #include <string>
-
 
 #define DGTAL_VERSION "@DGtal_VERSION_MAJOR@.@DGtal_VERSION_MINOR@.@DGtal_VERSION_PATCH@"
 
@@ -94,11 +93,8 @@
   - \ref GeometryPackage
   - \ref TopologyPackage
   - \ref ImagePackage
-<<<<<<< HEAD
   - \ref pageMathematicsPackage
-=======
   - \ref pageArithmeticPackage
->>>>>>> 454a0a18
 
 @section manuals_dgtal Helpers and tools
 
