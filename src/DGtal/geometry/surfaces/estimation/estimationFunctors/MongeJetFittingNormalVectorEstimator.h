--- conflicted
+++ resolved
@@ -98,12 +98,8 @@
      * @param h grid step
      * @param d degree of the polynomial surface to fit (default d=4).
      */
-<<<<<<< HEAD
-    MongeJetFittingNormalVectorEstimator(ConstAlias<SCellEmbedder> anEmbedder, const double h, unsigned int d = 4):
-=======
     MongeJetFittingNormalVectorEstimator(ConstAlias<SCellEmbedder> anEmbedder,
                                          const double h, unsigned int d = 4):
->>>>>>> 3ef66adf
       myEmbedder(&anEmbedder), myH(h), myD(d)
     {
       FATAL_ERROR_MSG(d>=2, "Polynomial surface degree must be greater than 2");
