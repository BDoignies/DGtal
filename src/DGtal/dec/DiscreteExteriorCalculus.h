--- conflicted
+++ resolved
@@ -88,13 +88,9 @@
     // ----------------------- Standard services ------------------------------
   public:
 
-<<<<<<< HEAD
     friend class DiscreteExteriorCalculusFactory<TLinearAlgebraBackend, TInteger>;
 
-    typedef DiscreteExteriorCalculus<dim_embedded, dim_ambient, TLinearAlgebraBackend, TInteger> Self;
-=======
     typedef DiscreteExteriorCalculus<dimEmbedded, dimAmbient, TLinearAlgebraBackend, TInteger> Self;
->>>>>>> f2d96647
 
     typedef TLinearAlgebraBackend LinearAlgebraBackend;
     typedef typename LinearAlgebraBackend::DenseVector::Index Index;
