/**
 *  This program is free software: you can redistribute it and/or modify
 *  it under the terms of the GNU Lesser General Public License as
 *  published by the Free Software Foundation, either version 3 of the
 *  License, or  (at your option) any later version.
 *
 *  This program is distributed in the hope that it will be useful,
 *  but WITHOUT ANY WARRANTY; without even the implied warranty of
 *  MERCHANTABILITY or FITNESS FOR A PARTICULAR PURPOSE.  See the
 *  GNU General Public License for more details.
 *
 *  You should have received a copy of the GNU General Public License
 *  along with this program.  If not, see <http://www.gnu.org/licenses/>.
 *
 **/

#pragma once

/**
 * @file SimpleMatrix.h
 * @author David Coeurjolly (\c david.coeurjolly@liris.cnrs.fr )
 * Laboratoire d'InfoRmatique en Image et Systèmes d'information - LIRIS (CNRS, UMR 5205), CNRS, France
 *
 * @date 2012/07/10
 *
 * Header file for module SimpleMatrix.cpp
 *
 * This file is part of the DGtal library.
 */

#if defined(SimpleMatrix_RECURSES)
#error Recursive header files inclusion detected in SimpleMatrix.h
#else // defined(SimpleMatrix_RECURSES)
/** Prevents recursive inclusion of headers. */
#define SimpleMatrix_RECURSES

#if !defined SimpleMatrix_h
/** Prevents repeated inclusion of headers. */
#define SimpleMatrix_h

//////////////////////////////////////////////////////////////////////////////
// Inclusions
#include <iostream>
#include "DGtal/base/Common.h"
#include "DGtal/kernel/CEuclideanRing.h"
#include "DGtal/kernel/PointVector.h"
#include "DGtal/kernel/NumberTraits.h"
//////////////////////////////////////////////////////////////////////////////

namespace DGtal
{

  /////////////////////////////////////////////////////////////////////////////
  // template class SimpleMatrix
  /**
   * Description of template class 'SimpleMatrix' <p>
   * \brief Aim: implements basic MxN Matrix services (M,N>=1).
   *
   * This class defines simple matrix with static size. Computations
   * are performed in the euclidean ring associated with the type @a TComponent.
   *
   * This class also defines types for row and column vectors as
   * specialized PointVector types.
   *
   * Class inspired by Anis Benyoub (INSA-Lyon).
   *
   * @tparam TComponent any model of CEuclideanRing
   * @tparam TM number of rows of the matrix
   * @tparam TN number of columns of the matrix
   */
  template <typename TComponent, DGtal::Dimension TM, DGtal::Dimension TN>
  class SimpleMatrix
  {

  public:
    typedef TComponent Component;
    static const DGtal::Dimension M = TM;
    static const DGtal::Dimension N = TN;
    
    typedef PointVector<N,Component> RowVector;
    typedef PointVector<M,Component> ColumnVector;

    typedef SimpleMatrix<Component,TM,TN> Self;

    BOOST_CONCEPT_ASSERT(( CEuclideanRing<TComponent> ));
    BOOST_STATIC_ASSERT(TM > 0 );
    BOOST_STATIC_ASSERT(TM > 0 );
    
    /** 
     * Create a static mxn matrix.
     *
     * SimpleMatrix values are all set to the zero value associated to
     * Component type.
     */
    SimpleMatrix();

    /**
     * Copy constructor.
     * @param other the object to clone.
     * Forbidden by default.
     */
    SimpleMatrix ( const Self & other );

    // ----------------------- Standard services ------------------------------

    /** 
     * Clear matrix values
     * 
     */
    void clear();


    /** 
     * Set a constant scalar to each matrix component.
     * 
     * @param aScalar the scalar
     */
    void constant(const Component &aScalar);

    /** 
<<<<<<< HEAD
     * Set values to create identity matrix
=======
     * Get row vector.
     * 
     * @param i the row index
     * @return the i-th row
     */
    RowVector row(const DGtal::Dimension i) const;

    /** 
     * Get column vector.
     * 
     * @param j the column index.
     * @return the j-th column
     */
    ColumnVector column(const DGtal::Dimension j) const;

    /** 
     * Set a value at position (i,j).
     *
     * @param i row index
     * @param j column index
     * @param aValue a component
     * 
     */
    void setComponent(const DGtal::Dimension i, const DGtal::Dimension j,
                      const Component & aValue);

    /** 
     * Get a value at position (i,j).
     *
     * @param i row index
     * @param j column index
     * 
     */
    Component operator()(const DGtal::Dimension i, const DGtal::Dimension j) const;

    // ----------------------- SimpleMatrix computations ------------------------------


    /** 
     * SimpleMatrix comparison.
     * 
     * @param another matrix.
     * @return true if aMatrix equals this
     */
    bool operator==(const Self & aMatrix) const;

    /** 
     * Assignment operator from another matrix.
     * Note: a static_cast from TComponentOther to Component is performed.
     * 
     * @tparam TComponentOther another Component type.
     * @param aMatrix the matrix to copy.
     * 
     * @return 
     */
    template<typename TComponentOther>
    Self & operator=(const SimpleMatrix<TComponentOther, M, N>& aMatrix);

    /** 
     * Addition between the matrix 'this' and @a aMatrix.
     * 
     * @param aMatrix the matrix to add to self.
     * 
     * @return the summed matrix
     */
    Self  operator+(const Self & aMatrix) const;

    /** 
     * Addition and assignment between the matrix 'this' and @a aMatrix.
     * 
     * @param aMatrix the matrix to add to self.
     * 
     * @return a reference to the result
     */
    Self & operator+=(const Self & aMatrix);


    /** 
     * Substract between the matrix 'this' and @a aMatrix.
     * 
     * @param aMatrix the matrix to substract to self.
     * 
     * @return the difference matrix
     */
    Self  operator-(const Self & aMatrix) const;

    /** 
     * Substract and assignment between the matrix 'this' and @a aMatrix.
     * 
     * @param aMatrix the matrix to substract to self.
     * 
     * @return a reference to the result
     */
    Self & operator-=(const Self & aMatrix);

    /** 
     * Product between the matrix 'this' and a scalar
     * 
     * @param aScalar the scalar coefficient
     * 
     * @return the resulting matrix
     */
    Self  operator*(const Component & aScalar) const;
 
    /** 
     * Product between the matrix 'this' and a scalar
     * 
     * @param aScalar the scalar coefficient
     * 
     * @return the resulting a reference to the matrix
     */
    Self & operator*=(const Component & aScalar);
 
    /** 
     * Division of a matrix by a scalar.
     * 
     * @param aScalar the scalar value
     * 
     * @return the resulting matrix
     */
    Self  operator/(const Component & aScalar) const;

    /** 
     * Division of a matrix by a scalar.
     * 
     * @param aScalar the scalar value
     * 
     * @return a reference to the updated matrix
     */
    Self & operator/=(const Component & aScalar) ;
    
    /** 
     * Product between the matrix 'this' and @a aMatrix.
     * @note the product is O(N^3) for NxN matrices.
     *
     * @param aMatrix the NxM matrix to multiply
     * 
     * @return the product MxM matrix 
     */
    SimpleMatrix<Component,TM,TM>  operator*(const SimpleMatrix<Component,N,M> & aMatrix) const;
    
   
    /** 
     * Product between the matrix and a Column vector.
     * @note the product is O(N^3) for NxN matrices.
     *
     * @param aMatrix the NxM matrix to multiply
     * 
     * @return the product MxM matrix 
     */
    ColumnVector  operator*(const RowVector & aVector) const;
    
   
    /** 
     * Transpose the  matrix.
     *
     * @return the transposted NxM matrix 
     */
    SimpleMatrix<Component,TN,TM> transpose() const;


    /** 
     * Cofactor of the matrix at position (i,j).
     * 
     * @return the cofactor at (i,j).
     */
    Component cofactor(const DGtal::Dimension i,
                       const DGtal::Dimension j) const;
   
    /** 
     * Cofactor matrix computation.
     * 
     * @return the cofactor matrix.
     */
    Self cofactor() const;
     
    /** 
     * Return the minor determinant (i,j) of the current matrix
     * 
     * @param i row index
     * @param j column index
     * 
     * @return the minor (i,j)
     */
    Component minorDeterminant(const DGtal::Dimension i, 
			       const DGtal::Dimension j) const;

    /** 
     * Returns the determinant of square matrix.
     * Slow method for large matrices.
     * @pre this must be NxN
     * 
     * @return the determinant.
     */
    Component determinant() const;

  
    /**
     * Destructor.
     */
    ~SimpleMatrix();

    // ----------------------- Interface --------------------------------------
  public:

    /**
     * Writes/Displays the object on an output stream.
     * @param out the output stream where the object is written.
     */
    void selfDisplay ( std::ostream & out ) const;

    /**
     * Checks the validity/consistency of the object.
     * @return 'true' if the object is valid, 'false' otherwise.
     */
    bool isValid() const;

    // ------------------------- Protected Datas ------------------------------
  private:
 
    
    // ------------------------- Private Datas --------------------------------
  private:

#ifdef CPP11_ARRAY
    ///Matrix values containers.
    std::array< Component, M*N>  myValues;

    ///Static computation of cofactor coefficients
    /// @todo should be static 
    std::array< Component, M*N>  myCofactorCoefs;
#else
    ///Matrix values containers.
    boost::array< Component, M*N>  myValues;

    ///Static computation of cofactor coefficients
    /// @todo should be static 
    boost::array< Component, M*N>  myCofactorCoefs;
#endif

    // ------------------------- Hidden services ------------------------------
  protected:

  }; // end of class SimpleMatrix


  /////////////////////////////////////////////////////////////////////////////
  // template class SimpleMatrix
  /**
   * Description of template class 'SimpleMatrix' <p>
   * \brief Aim: implements basic 2x2 Matrix services.
   *
   * This class defines simple matrix with static size. Computations
   * are performed in the euclidean ring associated with the type @a TComponent.
   *
   * This class also defines types for row and column vectors as
   * specialized PointVector types.
   *
   * @tparam TComponent any model of CEuclideanRing
   * @tparam TM number of rows of the matrix
   * @tparam TN number of columns of the matrix
   */
  template <typename TComponent>
  class SimpleMatrix<TComponent,2,2>
  {

  public:
    typedef TComponent Component;
    static const DGtal::Dimension M = 2;
    static const DGtal::Dimension N = 2;
    
    typedef PointVector<N,Component> RowVector;
    typedef PointVector<M,Component> ColumnVector;

    typedef SimpleMatrix<Component,2,2> Self;

    BOOST_CONCEPT_ASSERT(( CEuclideanRing<TComponent> ));
    
    /** 
     * Create a static mxn matrix.
     *
     * SimpleMatrix values are all set to the zero value associated to
     * Component type.
     */
    SimpleMatrix();

    /**
     * Copy constructor.
     * @param other the object to clone.
     * Forbidden by default.
     */
    SimpleMatrix ( const Self & other );

    // ----------------------- Standard services ------------------------------

    /** 
     * Clear matrix values
     * 
     */
    void clear();


    /** 
     * Set a constant scalar to each matrix component.
     * 
     * @param aScalar the scalar
     */
    void constant(const Component &aScalar);

    /** 
     * Get row vector.
     * 
     * @param i the row index
     * @return the i-th row
     */
    RowVector row(const DGtal::Dimension i) const;

    /** 
     * Get column vector.
     * 
     * @param j the column index.
     * @return the j-th column
     */
    ColumnVector column(const DGtal::Dimension j) const;

    /** 
     * Set a value at position (i,j).
     *
     * @param i row index
     * @param j column index
     * @param aValue a component
     * 
     */
    void setComponent(const DGtal::Dimension i, const DGtal::Dimension j,
                      const Component & aValue);

    /** 
     * Get a value at position (i,j).
     *
     * @param i row index
     * @param j column index
     * 
     */
    Component operator()(const DGtal::Dimension i, const DGtal::Dimension j) const;

    // ----------------------- SimpleMatrix computations ------------------------------


    /** 
     * SimpleMatrix comparison.
     * 
     * @param another matrix.
     * @return true if aMatrix equals this
     */
    bool operator==(const Self & aMatrix) const;

    /** 
     * Assignment operator from another matrix.
     * Note: a static_cast from TComponentOther to Component is performed.
     * 
     * @tparam TComponentOther another Component type.
     * @param aMatrix the matrix to copy.
     * 
     * @return 
     */
    template<typename TComponentOther>
    Self & operator=(const SimpleMatrix<TComponentOther, M, N>& aMatrix);

    /** 
     * Addition between the matrix 'this' and @a aMatrix.
     * 
     * @param aMatrix the matrix to add to self.
     * 
     * @return the summed matrix
     */
    Self  operator+(const Self & aMatrix) const;

    /** 
     * Addition and assignment between the matrix 'this' and @a aMatrix.
     * 
     * @param aMatrix the matrix to add to self.
     * 
     * @return a reference to the result
     */
    Self & operator+=(const Self & aMatrix);


    /** 
     * Substract between the matrix 'this' and @a aMatrix.
     * 
     * @param aMatrix the matrix to substract to self.
     * 
     * @return the difference matrix
     */
    Self  operator-(const Self & aMatrix) const;

    /** 
     * Substract and assignment between the matrix 'this' and @a aMatrix.
     * 
     * @param aMatrix the matrix to substract to self.
     * 
     * @return a reference to the result
     */
    Self & operator-=(const Self & aMatrix);

    /** 
     * Product between the matrix 'this' and a scalar
     * 
     * @param aScalar the scalar coefficient
     * 
     * @return the resulting matrix
     */
    Self  operator*(const Component & aScalar) const;
 
    /** 
     * Product between the matrix 'this' and a scalar
     * 
     * @param aScalar the scalar coefficient
     * 
     * @return the resulting a reference to the matrix
     */
    Self & operator*=(const Component & aScalar);
 
    /** 
     * Division of a matrix by a scalar.
     * 
     * @param aScalar the scalar value
     * 
     * @return the resulting matrix
     */
    Self  operator/(const Component & aScalar) const;

    /** 
     * Division of a matrix by a scalar.
     * 
     * @param aScalar the scalar value
     * 
     * @return a reference to the updated matrix
     */
    Self & operator/=(const Component & aScalar) ;
    
    /** 
     * Product between the matrix 'this' and @a aMatrix.
     * @note the product is O(N^3) for NxN matrices.
     *
     * @param aMatrix the NxM matrix to multiply
     * 
     * @return the product MxM matrix 
     */
    SimpleMatrix<Component,2,2>  operator*(const SimpleMatrix<Component,N,M> & aMatrix) const;
    
   
    /** 
     * Product between the matrix and a Column vector.
     * @note the product is O(N^3) for NxN matrices.
     *
     * @param aMatrix the NxM matrix to multiply
     * 
     * @return the product MxM matrix 
     */
    ColumnVector  operator*(const RowVector & aVector) const;
    
   
    /** 
     * Transpose the  matrix.
     *
     * @return the transposted NxM matrix 
     */
    SimpleMatrix<Component,2,2> transpose() const;


    /** 
     * Cofactor of the matrix at position (i,j).
     * 
     * @return the cofactor at (i,j).
     */
    Component cofactor(const DGtal::Dimension i,
                       const DGtal::Dimension j) const;
   
    /** 
     * Cofactor matrix computation.
     * 
     * @return the cofactor matrix.
     */
    Self cofactor() const;
     
    /** 
     * Return the minor determinant (i,j) of the current matrix
     * 
     * @param i row index
     * @param j column index
     * 
     * @return the minor (i,j)
     */
    Component minorDeterminant(const DGtal::Dimension i, 
			       const DGtal::Dimension j) const;

    /** 
     * Returns the determinant of square matrix.
     * Slow method for large matrices.
     * @pre this must be NxN
     * 
     * @return the determinant.
     */
    Component determinant() const;

 
    /**
     * Destructor.
     */
    ~SimpleMatrix();

    // ----------------------- Interface --------------------------------------
  public:

    /**
     * Writes/Displays the object on an output stream.
     * @param out the output stream where the object is written.
     */
    void selfDisplay ( std::ostream & out ) const;

    /**
     * Checks the validity/consistency of the object.
     * @return 'true' if the object is valid, 'false' otherwise.
     */
    bool isValid() const;

    // ------------------------- Protected Datas ------------------------------
  private:
 
    
    // ------------------------- Private Datas --------------------------------
  private:

#ifdef CPP11_ARRAY
    ///Matrix values containers.
    std::array< Component, M*N>  myValues;

    ///Static computation of cofactor coefficients
    /// @todo should be static 
    std::array< Component, M*N>  myCofactorCoefs;
#else
    ///Matrix values containers.
    boost::array< Component, M*N>  myValues;

    ///Static computation of cofactor coefficients
    /// @todo should be static 
    boost::array< Component, M*N>  myCofactorCoefs;
#endif

    // ------------------------- Hidden services ------------------------------
  protected:

  }; // end of class SimpleMatrix

  /**
   * Description of template class 'SimpleMatrix' <p>
   * \brief Aim: implements basic 3x3 Matrix services.
   *
   * This class defines simple matrix with static size. Computations
   * are performed in the euclidean ring associated with the type @a TComponent.
   *
   * This class also defines types for row and column vectors as
   * specialized PointVector types.
   *
   * @tparam TComponent any model of CEuclideanRing
   * @tparam TM number of rows of the matrix
   * @tparam TN number of columns of the matrix
   */
  template <typename TComponent>
  class SimpleMatrix<TComponent,3,3>
  {

  public:
    typedef TComponent Component;
    static const DGtal::Dimension M = 3;
    static const DGtal::Dimension N = 3;
    
    typedef PointVector<N,Component> RowVector;
    typedef PointVector<M,Component> ColumnVector;

    typedef SimpleMatrix<Component,3,3> Self;

    BOOST_CONCEPT_ASSERT(( CEuclideanRing<TComponent> ));
    
    /** 
     * Create a static mxn matrix.
>>>>>>> eb62691e
     *
     * @pre the matrix is a square one.
     */
    void identity();

    /** 
     * Get row vector.
     * 
     * @param i the row index
     * @return the i-th row
     */
    RowVector row(const DGtal::Dimension i) const;

    /** 
     * Get column vector.
     * 
     * @param j the column index.
     * @return the j-th column
     */
    ColumnVector column(const DGtal::Dimension j) const;

    /** 
     * Set a value at position (i,j).
     *
     * @param i row index
     * @param j column index
     * @param aValue a component
     * 
     */
    void setComponent(const DGtal::Dimension i, const DGtal::Dimension j,
                      const Component & aValue);

    /** 
     * Get a value at position (i,j).
     *
     * @param i row index
     * @param j column index
     * 
     */
    Component operator()(const DGtal::Dimension i, const DGtal::Dimension j) const;

    // ----------------------- SimpleMatrix computations ------------------------------


    /** 
     * SimpleMatrix comparison.
     * 
     * @param another matrix.
     * @return true if aMatrix equals this
     */
    bool operator==(const Self & aMatrix) const;

    /** 
     * Assignment operator from another matrix.
     * Note: a static_cast from TComponentOther to Component is performed.
     * 
     * @tparam TComponentOther another Component type.
     * @param aMatrix the matrix to copy.
     * 
     * @return 
     */
    template<typename TComponentOther>
    Self & operator=(const SimpleMatrix<TComponentOther, M, N>& aMatrix);

    /** 
     * Addition between the matrix 'this' and @a aMatrix.
     * 
     * @param aMatrix the matrix to add to self.
     * 
     * @return the summed matrix
     */
    Self  operator+(const Self & aMatrix) const;

    /** 
     * Addition and assignment between the matrix 'this' and @a aMatrix.
     * 
     * @param aMatrix the matrix to add to self.
     * 
     * @return a reference to the result
     */
    Self & operator+=(const Self & aMatrix);


    /** 
     * Substract between the matrix 'this' and @a aMatrix.
     * 
     * @param aMatrix the matrix to substract to self.
     * 
     * @return the difference matrix
     */
    Self  operator-(const Self & aMatrix) const;

    /** 
     * Substract and assignment between the matrix 'this' and @a aMatrix.
     * 
     * @param aMatrix the matrix to substract to self.
     * 
     * @return a reference to the result
     */
    Self & operator-=(const Self & aMatrix);

    /** 
     * Product between the matrix 'this' and a scalar
     * 
     * @param aScalar the scalar coefficient
     * 
     * @return the resulting matrix
     */
    Self  operator*(const Component & aScalar) const;
 
    /** 
     * Product between the matrix 'this' and a scalar
     * 
     * @param aScalar the scalar coefficient
     * 
     * @return the resulting a reference to the matrix
     */
    Self & operator*=(const Component & aScalar);
 
    /** 
     * Division of a matrix by a scalar.
     * 
     * @param aScalar the scalar value
     * 
     * @return the resulting matrix
     */
    Self  operator/(const Component & aScalar) const;

    /** 
     * Division of a matrix by a scalar.
     * 
     * @param aScalar the scalar value
     * 
     * @return a reference to the updated matrix
     */
    Self & operator/=(const Component & aScalar) ;
    
    /** 
     * Product between the matrix 'this' and @a aMatrix.
     * @note the product is O(N^3) for NxN matrices.
     *
     * @param aMatrix the NxM matrix to multiply
     * 
     * @return the product MxM matrix 
     */
    SimpleMatrix<Component,TM,TM>  
    operator*(const SimpleMatrix<Component,N,M> & aMatrix) const;
    
   
    /** 
     * Product between the matrix and a Column vector.
     * @note the product is O(N^3) for NxN matrices.
     *
     * @param aMatrix the NxM matrix to multiply
     * 
     * @return the product MxM matrix 
     */
    ColumnVector  operator*(const RowVector & aVector) const;
    
   
    /** 
     * Transpose the  matrix.
     *
     * @return the transposted NxM matrix 
     */
    SimpleMatrix<Component,TN,TM> transpose() const;


    /** 
     * Cofactor of the matrix at position (i,j).
     * @pre the matrix is a square one.
     * 
     * @return the cofactor at (i,j).
     */
    Component cofactor(const DGtal::Dimension i,
                       const DGtal::Dimension j) const;
    
    
    /** 
     * Cofactor matrix computation.
     * @pre the matrix is a square one.
     * 
     * @return the cofactor matrix.
     */
    Self cofactor() const;
     
    /** 
     * Return the minor determinant (i,j) of the current matrix
     * 
     *
     * Specialized methods exist for 2x2 and 3x3 matrices.
     * @pre the matrix is a square one.
     *
     * @param i row index
     * @param j column index
     * 
     * @return the minor (i,j)
     */
    Component minorDeterminant(const DGtal::Dimension i, 
			       const DGtal::Dimension j) const;

   
    /** 
     * Returns the determinant of square matrix.
     * Slow method for large matrices.
     * @pre this must be NxN
     * 
     * Specialized methods exist for 2x2 and 3x3 matrices.
     *
     * @return the determinant.
     */
    Component determinant() const;
    
    /** 
     * Compute the inverse of the matrix.
     *
     * @pre the matrix is a square one.
     * @return the inverse  matrix. 
     */
    SimpleMatrix<Component,TM,TN> inverse() const;


    /**
     * Destructor.
     */
    ~SimpleMatrix();

    // ----------------------- Interface --------------------------------------
  public:

    /**
     * Writes/Displays the object on an output stream.
     * @param out the output stream where the object is written.
     */
    void selfDisplay ( std::ostream & out ) const;

    /**
     * Checks the validity/consistency of the object.
     * @return 'true' if the object is valid, 'false' otherwise.
     */
    bool isValid() const;

    // ------------------------- Protected Datas ------------------------------
  private:
 
    
    // ------------------------- Private Datas --------------------------------
  private:
    
#ifdef CPP11_ARRAY
    ///Matrix values containers.
    std::array< Component, M*N>  myValues;

    ///Static computation of cofactor coefficients
    /// @todo should be static 
    std::array< Component, M*N>  myCofactorCoefs;
#else
    ///Matrix values containers.
    boost::array< Component, M*N>  myValues;

    ///Static computation of cofactor coefficients
    /// @todo should be static 
    boost::array< Component, M*N>  myCofactorCoefs;
#endif
    // ------------------------- Hidden services ------------------------------
  protected:

  }; // end of class SimpleMatrix

  /**
   * Overloads 'operator<<' for displaying objects of class 'SimpleMatrix'.
   * @param out the output stream where the object is written.
   * @param object the object of class 'SimpleMatrix' to write.
   * @return the output stream after the writing.
   */
  template <typename T, DGtal::Dimension M, DGtal::Dimension N>
  std::ostream&
  operator<< ( std::ostream & out, const SimpleMatrix<T,M,N> & object );

} // namespace DGtal


///////////////////////////////////////////////////////////////////////////////
// Includes inline functions.
#include "DGtal/kernel/SimpleMatrixSpecializations.h"
#include "DGtal/kernel/SimpleMatrix.ih"

//                                                                           //
///////////////////////////////////////////////////////////////////////////////

#endif // !defined SimpleMatrix_h

#undef SimpleMatrix_RECURSES
#endif // else defined(SimpleMatrix_RECURSES)<|MERGE_RESOLUTION|>--- conflicted
+++ resolved
@@ -118,597 +118,7 @@
     void constant(const Component &aScalar);
 
     /** 
-<<<<<<< HEAD
      * Set values to create identity matrix
-=======
-     * Get row vector.
-     * 
-     * @param i the row index
-     * @return the i-th row
-     */
-    RowVector row(const DGtal::Dimension i) const;
-
-    /** 
-     * Get column vector.
-     * 
-     * @param j the column index.
-     * @return the j-th column
-     */
-    ColumnVector column(const DGtal::Dimension j) const;
-
-    /** 
-     * Set a value at position (i,j).
-     *
-     * @param i row index
-     * @param j column index
-     * @param aValue a component
-     * 
-     */
-    void setComponent(const DGtal::Dimension i, const DGtal::Dimension j,
-                      const Component & aValue);
-
-    /** 
-     * Get a value at position (i,j).
-     *
-     * @param i row index
-     * @param j column index
-     * 
-     */
-    Component operator()(const DGtal::Dimension i, const DGtal::Dimension j) const;
-
-    // ----------------------- SimpleMatrix computations ------------------------------
-
-
-    /** 
-     * SimpleMatrix comparison.
-     * 
-     * @param another matrix.
-     * @return true if aMatrix equals this
-     */
-    bool operator==(const Self & aMatrix) const;
-
-    /** 
-     * Assignment operator from another matrix.
-     * Note: a static_cast from TComponentOther to Component is performed.
-     * 
-     * @tparam TComponentOther another Component type.
-     * @param aMatrix the matrix to copy.
-     * 
-     * @return 
-     */
-    template<typename TComponentOther>
-    Self & operator=(const SimpleMatrix<TComponentOther, M, N>& aMatrix);
-
-    /** 
-     * Addition between the matrix 'this' and @a aMatrix.
-     * 
-     * @param aMatrix the matrix to add to self.
-     * 
-     * @return the summed matrix
-     */
-    Self  operator+(const Self & aMatrix) const;
-
-    /** 
-     * Addition and assignment between the matrix 'this' and @a aMatrix.
-     * 
-     * @param aMatrix the matrix to add to self.
-     * 
-     * @return a reference to the result
-     */
-    Self & operator+=(const Self & aMatrix);
-
-
-    /** 
-     * Substract between the matrix 'this' and @a aMatrix.
-     * 
-     * @param aMatrix the matrix to substract to self.
-     * 
-     * @return the difference matrix
-     */
-    Self  operator-(const Self & aMatrix) const;
-
-    /** 
-     * Substract and assignment between the matrix 'this' and @a aMatrix.
-     * 
-     * @param aMatrix the matrix to substract to self.
-     * 
-     * @return a reference to the result
-     */
-    Self & operator-=(const Self & aMatrix);
-
-    /** 
-     * Product between the matrix 'this' and a scalar
-     * 
-     * @param aScalar the scalar coefficient
-     * 
-     * @return the resulting matrix
-     */
-    Self  operator*(const Component & aScalar) const;
- 
-    /** 
-     * Product between the matrix 'this' and a scalar
-     * 
-     * @param aScalar the scalar coefficient
-     * 
-     * @return the resulting a reference to the matrix
-     */
-    Self & operator*=(const Component & aScalar);
- 
-    /** 
-     * Division of a matrix by a scalar.
-     * 
-     * @param aScalar the scalar value
-     * 
-     * @return the resulting matrix
-     */
-    Self  operator/(const Component & aScalar) const;
-
-    /** 
-     * Division of a matrix by a scalar.
-     * 
-     * @param aScalar the scalar value
-     * 
-     * @return a reference to the updated matrix
-     */
-    Self & operator/=(const Component & aScalar) ;
-    
-    /** 
-     * Product between the matrix 'this' and @a aMatrix.
-     * @note the product is O(N^3) for NxN matrices.
-     *
-     * @param aMatrix the NxM matrix to multiply
-     * 
-     * @return the product MxM matrix 
-     */
-    SimpleMatrix<Component,TM,TM>  operator*(const SimpleMatrix<Component,N,M> & aMatrix) const;
-    
-   
-    /** 
-     * Product between the matrix and a Column vector.
-     * @note the product is O(N^3) for NxN matrices.
-     *
-     * @param aMatrix the NxM matrix to multiply
-     * 
-     * @return the product MxM matrix 
-     */
-    ColumnVector  operator*(const RowVector & aVector) const;
-    
-   
-    /** 
-     * Transpose the  matrix.
-     *
-     * @return the transposted NxM matrix 
-     */
-    SimpleMatrix<Component,TN,TM> transpose() const;
-
-
-    /** 
-     * Cofactor of the matrix at position (i,j).
-     * 
-     * @return the cofactor at (i,j).
-     */
-    Component cofactor(const DGtal::Dimension i,
-                       const DGtal::Dimension j) const;
-   
-    /** 
-     * Cofactor matrix computation.
-     * 
-     * @return the cofactor matrix.
-     */
-    Self cofactor() const;
-     
-    /** 
-     * Return the minor determinant (i,j) of the current matrix
-     * 
-     * @param i row index
-     * @param j column index
-     * 
-     * @return the minor (i,j)
-     */
-    Component minorDeterminant(const DGtal::Dimension i, 
-			       const DGtal::Dimension j) const;
-
-    /** 
-     * Returns the determinant of square matrix.
-     * Slow method for large matrices.
-     * @pre this must be NxN
-     * 
-     * @return the determinant.
-     */
-    Component determinant() const;
-
-  
-    /**
-     * Destructor.
-     */
-    ~SimpleMatrix();
-
-    // ----------------------- Interface --------------------------------------
-  public:
-
-    /**
-     * Writes/Displays the object on an output stream.
-     * @param out the output stream where the object is written.
-     */
-    void selfDisplay ( std::ostream & out ) const;
-
-    /**
-     * Checks the validity/consistency of the object.
-     * @return 'true' if the object is valid, 'false' otherwise.
-     */
-    bool isValid() const;
-
-    // ------------------------- Protected Datas ------------------------------
-  private:
- 
-    
-    // ------------------------- Private Datas --------------------------------
-  private:
-
-#ifdef CPP11_ARRAY
-    ///Matrix values containers.
-    std::array< Component, M*N>  myValues;
-
-    ///Static computation of cofactor coefficients
-    /// @todo should be static 
-    std::array< Component, M*N>  myCofactorCoefs;
-#else
-    ///Matrix values containers.
-    boost::array< Component, M*N>  myValues;
-
-    ///Static computation of cofactor coefficients
-    /// @todo should be static 
-    boost::array< Component, M*N>  myCofactorCoefs;
-#endif
-
-    // ------------------------- Hidden services ------------------------------
-  protected:
-
-  }; // end of class SimpleMatrix
-
-
-  /////////////////////////////////////////////////////////////////////////////
-  // template class SimpleMatrix
-  /**
-   * Description of template class 'SimpleMatrix' <p>
-   * \brief Aim: implements basic 2x2 Matrix services.
-   *
-   * This class defines simple matrix with static size. Computations
-   * are performed in the euclidean ring associated with the type @a TComponent.
-   *
-   * This class also defines types for row and column vectors as
-   * specialized PointVector types.
-   *
-   * @tparam TComponent any model of CEuclideanRing
-   * @tparam TM number of rows of the matrix
-   * @tparam TN number of columns of the matrix
-   */
-  template <typename TComponent>
-  class SimpleMatrix<TComponent,2,2>
-  {
-
-  public:
-    typedef TComponent Component;
-    static const DGtal::Dimension M = 2;
-    static const DGtal::Dimension N = 2;
-    
-    typedef PointVector<N,Component> RowVector;
-    typedef PointVector<M,Component> ColumnVector;
-
-    typedef SimpleMatrix<Component,2,2> Self;
-
-    BOOST_CONCEPT_ASSERT(( CEuclideanRing<TComponent> ));
-    
-    /** 
-     * Create a static mxn matrix.
-     *
-     * SimpleMatrix values are all set to the zero value associated to
-     * Component type.
-     */
-    SimpleMatrix();
-
-    /**
-     * Copy constructor.
-     * @param other the object to clone.
-     * Forbidden by default.
-     */
-    SimpleMatrix ( const Self & other );
-
-    // ----------------------- Standard services ------------------------------
-
-    /** 
-     * Clear matrix values
-     * 
-     */
-    void clear();
-
-
-    /** 
-     * Set a constant scalar to each matrix component.
-     * 
-     * @param aScalar the scalar
-     */
-    void constant(const Component &aScalar);
-
-    /** 
-     * Get row vector.
-     * 
-     * @param i the row index
-     * @return the i-th row
-     */
-    RowVector row(const DGtal::Dimension i) const;
-
-    /** 
-     * Get column vector.
-     * 
-     * @param j the column index.
-     * @return the j-th column
-     */
-    ColumnVector column(const DGtal::Dimension j) const;
-
-    /** 
-     * Set a value at position (i,j).
-     *
-     * @param i row index
-     * @param j column index
-     * @param aValue a component
-     * 
-     */
-    void setComponent(const DGtal::Dimension i, const DGtal::Dimension j,
-                      const Component & aValue);
-
-    /** 
-     * Get a value at position (i,j).
-     *
-     * @param i row index
-     * @param j column index
-     * 
-     */
-    Component operator()(const DGtal::Dimension i, const DGtal::Dimension j) const;
-
-    // ----------------------- SimpleMatrix computations ------------------------------
-
-
-    /** 
-     * SimpleMatrix comparison.
-     * 
-     * @param another matrix.
-     * @return true if aMatrix equals this
-     */
-    bool operator==(const Self & aMatrix) const;
-
-    /** 
-     * Assignment operator from another matrix.
-     * Note: a static_cast from TComponentOther to Component is performed.
-     * 
-     * @tparam TComponentOther another Component type.
-     * @param aMatrix the matrix to copy.
-     * 
-     * @return 
-     */
-    template<typename TComponentOther>
-    Self & operator=(const SimpleMatrix<TComponentOther, M, N>& aMatrix);
-
-    /** 
-     * Addition between the matrix 'this' and @a aMatrix.
-     * 
-     * @param aMatrix the matrix to add to self.
-     * 
-     * @return the summed matrix
-     */
-    Self  operator+(const Self & aMatrix) const;
-
-    /** 
-     * Addition and assignment between the matrix 'this' and @a aMatrix.
-     * 
-     * @param aMatrix the matrix to add to self.
-     * 
-     * @return a reference to the result
-     */
-    Self & operator+=(const Self & aMatrix);
-
-
-    /** 
-     * Substract between the matrix 'this' and @a aMatrix.
-     * 
-     * @param aMatrix the matrix to substract to self.
-     * 
-     * @return the difference matrix
-     */
-    Self  operator-(const Self & aMatrix) const;
-
-    /** 
-     * Substract and assignment between the matrix 'this' and @a aMatrix.
-     * 
-     * @param aMatrix the matrix to substract to self.
-     * 
-     * @return a reference to the result
-     */
-    Self & operator-=(const Self & aMatrix);
-
-    /** 
-     * Product between the matrix 'this' and a scalar
-     * 
-     * @param aScalar the scalar coefficient
-     * 
-     * @return the resulting matrix
-     */
-    Self  operator*(const Component & aScalar) const;
- 
-    /** 
-     * Product between the matrix 'this' and a scalar
-     * 
-     * @param aScalar the scalar coefficient
-     * 
-     * @return the resulting a reference to the matrix
-     */
-    Self & operator*=(const Component & aScalar);
- 
-    /** 
-     * Division of a matrix by a scalar.
-     * 
-     * @param aScalar the scalar value
-     * 
-     * @return the resulting matrix
-     */
-    Self  operator/(const Component & aScalar) const;
-
-    /** 
-     * Division of a matrix by a scalar.
-     * 
-     * @param aScalar the scalar value
-     * 
-     * @return a reference to the updated matrix
-     */
-    Self & operator/=(const Component & aScalar) ;
-    
-    /** 
-     * Product between the matrix 'this' and @a aMatrix.
-     * @note the product is O(N^3) for NxN matrices.
-     *
-     * @param aMatrix the NxM matrix to multiply
-     * 
-     * @return the product MxM matrix 
-     */
-    SimpleMatrix<Component,2,2>  operator*(const SimpleMatrix<Component,N,M> & aMatrix) const;
-    
-   
-    /** 
-     * Product between the matrix and a Column vector.
-     * @note the product is O(N^3) for NxN matrices.
-     *
-     * @param aMatrix the NxM matrix to multiply
-     * 
-     * @return the product MxM matrix 
-     */
-    ColumnVector  operator*(const RowVector & aVector) const;
-    
-   
-    /** 
-     * Transpose the  matrix.
-     *
-     * @return the transposted NxM matrix 
-     */
-    SimpleMatrix<Component,2,2> transpose() const;
-
-
-    /** 
-     * Cofactor of the matrix at position (i,j).
-     * 
-     * @return the cofactor at (i,j).
-     */
-    Component cofactor(const DGtal::Dimension i,
-                       const DGtal::Dimension j) const;
-   
-    /** 
-     * Cofactor matrix computation.
-     * 
-     * @return the cofactor matrix.
-     */
-    Self cofactor() const;
-     
-    /** 
-     * Return the minor determinant (i,j) of the current matrix
-     * 
-     * @param i row index
-     * @param j column index
-     * 
-     * @return the minor (i,j)
-     */
-    Component minorDeterminant(const DGtal::Dimension i, 
-			       const DGtal::Dimension j) const;
-
-    /** 
-     * Returns the determinant of square matrix.
-     * Slow method for large matrices.
-     * @pre this must be NxN
-     * 
-     * @return the determinant.
-     */
-    Component determinant() const;
-
- 
-    /**
-     * Destructor.
-     */
-    ~SimpleMatrix();
-
-    // ----------------------- Interface --------------------------------------
-  public:
-
-    /**
-     * Writes/Displays the object on an output stream.
-     * @param out the output stream where the object is written.
-     */
-    void selfDisplay ( std::ostream & out ) const;
-
-    /**
-     * Checks the validity/consistency of the object.
-     * @return 'true' if the object is valid, 'false' otherwise.
-     */
-    bool isValid() const;
-
-    // ------------------------- Protected Datas ------------------------------
-  private:
- 
-    
-    // ------------------------- Private Datas --------------------------------
-  private:
-
-#ifdef CPP11_ARRAY
-    ///Matrix values containers.
-    std::array< Component, M*N>  myValues;
-
-    ///Static computation of cofactor coefficients
-    /// @todo should be static 
-    std::array< Component, M*N>  myCofactorCoefs;
-#else
-    ///Matrix values containers.
-    boost::array< Component, M*N>  myValues;
-
-    ///Static computation of cofactor coefficients
-    /// @todo should be static 
-    boost::array< Component, M*N>  myCofactorCoefs;
-#endif
-
-    // ------------------------- Hidden services ------------------------------
-  protected:
-
-  }; // end of class SimpleMatrix
-
-  /**
-   * Description of template class 'SimpleMatrix' <p>
-   * \brief Aim: implements basic 3x3 Matrix services.
-   *
-   * This class defines simple matrix with static size. Computations
-   * are performed in the euclidean ring associated with the type @a TComponent.
-   *
-   * This class also defines types for row and column vectors as
-   * specialized PointVector types.
-   *
-   * @tparam TComponent any model of CEuclideanRing
-   * @tparam TM number of rows of the matrix
-   * @tparam TN number of columns of the matrix
-   */
-  template <typename TComponent>
-  class SimpleMatrix<TComponent,3,3>
-  {
-
-  public:
-    typedef TComponent Component;
-    static const DGtal::Dimension M = 3;
-    static const DGtal::Dimension N = 3;
-    
-    typedef PointVector<N,Component> RowVector;
-    typedef PointVector<M,Component> ColumnVector;
-
-    typedef SimpleMatrix<Component,3,3> Self;
-
-    BOOST_CONCEPT_ASSERT(( CEuclideanRing<TComponent> ));
-    
-    /** 
-     * Create a static mxn matrix.
->>>>>>> eb62691e
      *
      * @pre the matrix is a square one.
      */
