--- conflicted
+++ resolved
@@ -489,12 +489,9 @@
     /**
        @param f any valid face on the surface. (open or closed ).
 
-<<<<<<< HEAD
-=======
        @note By construction, each @e anArc returned by the method on
        a face @a f is such that `this->faceAroundArc(anArc) == f`.
 
->>>>>>> 9ac91d1c
        @return the sequence of arcs that touches this face in their
        natural order (the range size should be 3).
     */
