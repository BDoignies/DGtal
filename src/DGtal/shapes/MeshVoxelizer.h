--- conflicted
+++ resolved
@@ -97,19 +97,11 @@
      * @return current digital set
      */
     const TDigitalSet& digitalSet() const;
-<<<<<<< HEAD
-
-    //
-    // some internal static functions
-    //
-
-=======
     
     //
     // some internal static functions
     //
     
->>>>>>> d6182c50
     /**
      * @brief compute distance between p and plan defined by normal n and point M
      * @param M point
