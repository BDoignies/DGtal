/**
 *  This program is free software: you can redistribute it and/or modify
 *  it under the terms of the GNU Lesser General Public License as
 *  published by the Free Software Foundation, either version 3 of the
 *  License, or  (at your option) any later version.
 *
 *  This program is distributed in the hope that it will be useful,
 *  but WITHOUT ANY WARRANTY; without even the implied warranty of
 *  MERCHANTABILITY or FITNESS FOR A PARTICULAR PURPOSE.  See the
 *  GNU General Public License for more details.
 *
 *  You should have received a copy of the GNU General Public License
 *  along with this program.  If not, see <http://www.gnu.org/licenses/>.
 *
 **/

/**
 * @file MetricAdjacency.ih
 * @author Jacques-Olivier Lachaud (\c jacques-olivier.lachaud@univ-savoie.fr )
 * Laboratory of Mathematics (CNRS, UMR 5807), University of Savoie, France
 *
 * @date 2010/07/04
 *
 * Implementation of inline methods defined in MetricAdjacency.h
 *
 * This file is part of the DGtal library.
 */


//////////////////////////////////////////////////////////////////////////////
#include <cstdlib>
#include "DGtal/kernel/domains/HyperRectDomain.h"
#include <boost/math/special_functions/binomial.hpp>
//////////////////////////////////////////////////////////////////////////////

///////////////////////////////////////////////////////////////////////////////
// IMPLEMENTATION of inline methods.
///////////////////////////////////////////////////////////////////////////////
#include "DGtal/topology/MetricAdjacency.h"
///////////////////////////////////////////////////////////////////////////////
// ----------------------- Standard services ------------------------------

/**
 * Destructor.
 */
template <typename TSpace, Dimension maxNorm1, Dimension dimension>
inline
DGtal::MetricAdjacency<TSpace,maxNorm1,dimension>::~MetricAdjacency()
{
}

/**
 * Constructor. Does nothing. Due to the symmetry and translation
 * invariance of this digital topology, all methods are static.
 */
template <typename TSpace, Dimension maxNorm1, Dimension dimension>
inline
DGtal::MetricAdjacency<TSpace,maxNorm1,dimension>::MetricAdjacency()
{
}

///////////////////////////////////////////////////////////////////////////////
// ----------------------- Adjacency services -----------------------------


/**
 * @param p1 any point in this space.
 * @param p2 any point in this space.
 *
 * @return 'true' iff p1 is adjacent to p2 according to this
 * adjacency relation.
 */
template <typename TSpace, Dimension maxNorm1, Dimension dimension>
inline
bool 
DGtal::MetricAdjacency<TSpace,maxNorm1,dimension>::isAdjacentTo
( const Point & p1, const Point & p2 )
{
  Vector v( p2 - p1 );
  return ( v.normInfinity() <= 1 ) && ( v.norm1() <= maxNorm1 );
}

/**
 * @param p1 any point in this space.
 * @param p2 any point in this space.
 *
 * @return 'true' iff p1 is adjacent to p2 according to this
 * adjacency relation and p1 != p2.
 */
template <typename TSpace, Dimension maxNorm1, Dimension dimension>
inline
bool 
DGtal::MetricAdjacency<TSpace,maxNorm1,dimension>::isProperlyAdjacentTo
( const Point & p1, const Point & p2 )
{
  Vector v( p2 - p1 );
  if ( v.normInfinity() <= 1 )
    {
      typename Vector::UnsignedComponent n1 = v.norm1();
      return ( n1 <= maxNorm1 ) && ( n1 != 0 );
    }
  return false;
}

///////////////////////////////////////////////////////////////////////////////
// ----------------------- Local graph services -----------------------------



/**
 * @return maximum number of neighbors for this adjacency
 */
template <typename TSpace, Dimension maxNorm1, Dimension dimension>
inline
typename DGtal::MetricAdjacency<TSpace, maxNorm1, dimension>::Size 
DGtal::MetricAdjacency<TSpace,maxNorm1,dimension>::bestCapacity() 
{
  static Size myCapacity = computeCapacity();
  return myCapacity;
}

/**
 * @param v any vertex
 * 
 * @return the number of neighbors of this vertex
 */
template <typename TSpace, Dimension maxNorm1, Dimension dimension>
inline
typename DGtal::MetricAdjacency<TSpace, maxNorm1, dimension>::Size 
DGtal::MetricAdjacency<TSpace,maxNorm1,dimension>::degree
( const Vertex & /* v */ )
{
  return bestCapacity();
}

/**
 * Writes the neighbors of a vertex using an output iterator
 * 
 * 
 * @tparam OutputObjectIterator the type of an output iterator writing
 * in a container of vertices.
 * 
 * @param it the output iterator
 * 
 * @param v the vertex whose neighbors will be written
 */
template <typename TSpace, Dimension maxNorm1, Dimension dimension>
template <typename OutputIterator>
inline
void  
DGtal::MetricAdjacency<TSpace,maxNorm1,dimension>::writeNeighbors
( OutputIterator &it, const Vertex & v )
{
  Point p1( v );
  for ( typename Point::Iterator iter = p1.begin(); iter != p1.end(); ++iter )
    --(*iter);
  Point p2( v );
  for ( typename Point::Iterator iter = p2.begin(); iter != p2.end(); ++iter )
    ++(*iter);
  typedef HyperRectDomain<Space> LocalDomain;
  LocalDomain domain( p1, p2 );
  for ( typename LocalDomain::ConstIterator iter = domain.begin();
  iter != domain.end();
  ++iter )
    {
      Vector vect( v - *iter );
      typename Vector::UnsignedComponent n1 = vect.norm1();
      if ( ( n1 <= maxNorm1 ) && ( n1 != 0 ) )
	*it++ = *iter;
    }
}

/**
  * Writes the neighbors of a vertex which satisfy a predicate using an 
  * output iterator
  * 
  * 
  * @tparam OutputObjectIterator the type of an output iterator writing
  * in a container of vertices.
  * 
  * @tparam VertexPredicate the type of the predicate
  * 
  * @param it the output iterator
  * 
  * @param v the vertex whose neighbors will be written
  * 
  * @param pred the predicate that must be satisfied
  */
template <typename TSpace, Dimension maxNorm1, Dimension dimension>
template <typename OutputIterator, typename VertexPredicate>
void
DGtal::MetricAdjacency<TSpace,maxNorm1,dimension>::writeNeighbors
( OutputIterator &it, const Vertex & v, const VertexPredicate & pred)
{
  Point p1( v );
  for ( typename Point::Iterator iter = p1.begin(); iter != p1.end(); ++iter )
    --(*iter);
  Point p2( v );
  for ( typename Point::Iterator iter = p2.begin(); iter != p2.end(); ++iter )
    ++(*iter);
  typedef HyperRectDomain<Space> LocalDomain;
  LocalDomain domain( p1, p2 );
  for ( typename LocalDomain::ConstIterator iter = domain.begin();
  iter != domain.end();
  ++iter )
    {
      Vector vect( v - *iter );
      typename Vector::UnsignedComponent n1 = vect.norm1();
      if ( ( n1 <= maxNorm1 ) && ( n1 != 0 ) && (pred(*iter)) )
	*it++ = *iter;
    }
}

///////////////////////////////////////////////////////////////////////////////
// Interface - public :

/**
 * Writes/Displays the object on an output stream.
 * @param out the output stream where the object is written.
 */
template <typename TSpace, Dimension maxNorm1, Dimension dimension>
inline
void
DGtal::MetricAdjacency<TSpace,maxNorm1,dimension>::selfDisplay 
( std::ostream & out )
{
  out << "[MetricAdjacency Z" << Space::dimension
      << " n1<=" << maxNorm1 << " ]";
}

/**
 * Checks the validity/consistency of the object.
 * @return 'true' if the object is valid, 'false' otherwise.
 */
template <typename TSpace, Dimension maxNorm1, Dimension dimension>
inline
bool
DGtal::MetricAdjacency<TSpace,maxNorm1,dimension>::isValid()
{
  return true;
}



///////////////////////////////////////////////////////////////////////////////
// Implementation of inline functions                                        //

template <typename TSpace, Dimension maxNorm1>
inline
std::ostream&
DGtal::operator<< ( std::ostream & out, 
        const MetricAdjacency<TSpace,maxNorm1,
        TSpace::dimension> & object )
{
  object.selfDisplay( out );
  return out;
}


///////////////////////////////////////////////////////////////////////////////
// Implementation of hidden services                                         //
template <typename TSpace, Dimension maxNorm1, Dimension dimension>
inline
typename DGtal::MetricAdjacency<TSpace, maxNorm1, dimension>::Size 
DGtal::MetricAdjacency<TSpace,maxNorm1,dimension>::computeCapacity() 
{
  Dimension result = 0;
  for( Dimension m = dimension - 1; m > dimension - maxNorm1 - 1; m-- )
  {
    result += ( (dimension - m) << 1 ) * static_cast<Dimension>( boost::math::binomial_coefficient<float>(dimension, m) );
  }
  return result;
}

//                                                                           //
///////////////////////////////////////////////////////////////////////////////

namespace DGtal {

  template <typename TSpace>
  class MetricAdjacency<TSpace, 2, 2>
  {
    BOOST_CONCEPT_ASSERT(( CSpace<TSpace> ));
    // ----------------------- public types ------------------------------
  public:
    // Required by CAdjacency
    typedef TSpace Space;
    typedef typename Space::Point Point;
    typedef MetricAdjacency<Space, 2, 2> Adjacency;

    typedef typename Space::Integer Integer;
    typedef typename Space::Vector Vector;
    
    // Required by CUndirectedSimpleLocalGraph
    typedef Point Vertex;
    typedef typename Space::Size Size;
    typedef std::set<Vertex> VertexSet; // DigitalSet doesn't seem to fit (MetricAdjacency has no domain)
    template <typename Value> struct VertexMap {
      typedef typename std::map<Vertex, Value> Type;
    };
  
    // ----------------------- Standard services ------------------------------
  public:
  
    MetricAdjacency() {}
    ~MetricAdjacency() {}
  
    // ----------------------- Adjacency services -----------------------------
  public:

    inline
    static
    bool isAdjacentTo( const Point & p1, const Point & p2 )
    {
      Vector v( p2 - p1 );
      return ( v.normInfinity() <= 1 ) && ( v.norm1() <= 2 );
    }

    inline
    static
    bool isProperlyAdjacentTo( const Point & p1, const Point & p2 )
    {
      Vector v( p2 - p1 );
      if ( v.normInfinity() <= 1 )
  {
    typename Vector::UnsignedComponent n1 = v.norm1();
    return ( n1 <= 2 ) && ( n1 != 0 );
  }
      return false;
    }
    
    // ---------------------- Local graph services ----------------------------
  public:
    
    inline
    static
    Size bestCapacity()
    {
      return 8;
    }
    
    inline
    static
    Size
    degree( const Vertex & /* v */ )
    {
      return 8;
    }

    template <typename OutputIterator>
    inline
    static
    void writeNeighbors( OutputIterator &it, const Vertex & v )
    {
      Integer x = v[ 0 ];
      Integer y = v[ 1 ];
      *it++ = Vertex(  x-1, y-1  );
      *it++ = Vertex(  x  , y-1  );
      *it++ = Vertex(  x+1, y-1  );
      *it++ = Vertex(  x-1, y    );
      *it++ = Vertex(  x+1, y    );
      *it++ = Vertex(  x-1, y+1  );
      *it++ = Vertex(  x  , y+1  );
      *it++ = Vertex(  x+1, y+1  );
    }
    
    template <typename OutputIterator, typename VertexPredicate>
    inline
    static
    void writeNeighbors( OutputIterator &it, const Vertex & v, const VertexPredicate & pred)
    {
      Vertex q( v[ 0 ] - 1, v[ 1 ] - 1 );
      if ( pred( q ) ) *it++ = q;
      ++q[ 0 ]; if ( pred( q ) ) *it++ = q;
      ++q[ 0 ]; if ( pred( q ) ) *it++ = q;
      q[ 0 ] -= 2; ++q[ 1 ]; 
      if ( pred( q ) ) *it++ = q;
      q[ 0 ] += 2; if ( pred( q ) ) *it++ = q;
      q[ 0 ] -= 2; ++q[ 1 ]; 
      if ( pred( q ) ) *it++ = q;
      ++q[ 0 ]; if ( pred( q ) ) *it++ = q;
      ++q[ 0 ]; if ( pred( q ) ) *it++ = q;
    }
    
    // ----------------------- Interface --------------------------------------
  public:
  
    static
    void selfDisplay ( std::ostream & out )
    {
      out << "[MetricAdjacency Z2*"
    << " n1<=2*" << " ]";
    }
  
    static
    bool isValid() { return true; }

  private:
    MetricAdjacency ( const MetricAdjacency & other );
    MetricAdjacency & operator= ( const MetricAdjacency & other );

    // ------------------------- Internals ------------------------------------
  private:

  }; // end of class MetricAdjacency


  template <typename TSpace>
  class MetricAdjacency<TSpace, 1, 2>
  {
    BOOST_CONCEPT_ASSERT(( CSpace<TSpace> ));
    // ----------------------- public types ------------------------------
  public:
    // Required by CAdjacency
    typedef TSpace Space;
    typedef typename Space::Point Point;
    typedef MetricAdjacency<Space, 1, 2> Adjacency;

    typedef typename Space::Integer Integer;
    typedef typename Space::Vector Vector;

    // Required by CUndirectedSimpleLocalGraph
    typedef Point Vertex;
    typedef typename Space::Size Size;
    typedef std::set<Vertex> VertexSet; // DigitalSet doesn't seem to fit (MetricAdjacency has no domain)
    template <typename Value> struct VertexMap {
      typedef typename std::map<Vertex, Value> Type;
    };
    
    // ----------------------- Standard services ------------------------------
  public:
  
    MetricAdjacency() {}
    ~MetricAdjacency() {}
  
    // ----------------------- Adjacency services -----------------------------
  public:

    inline
    static
    bool isAdjacentTo( const Point & p1, const Point & p2 )
    {
      Vector v( p2 - p1 );
      return ( v.norm1() <= 1 );
    }

    inline
    static
    bool isProperlyAdjacentTo( const Point & p1, const Point & p2 )
    {
      Vector v( p2 - p1 );
      return v.norm1() == 1;
    }

    // ---------------------- Local graph services ----------------------------
    
    inline
    static
    Size bestCapacity()
    {
      return 4;
    }
    
    inline
    static
    Size
    degree( const Vertex & /* v */ )
    {
      return 4;
    }

    template <typename OutputIterator>
    inline
    static
    void writeNeighbors( OutputIterator &it, const Vertex & v )
    {
      Integer x = v[ 0 ];
      Integer y = v[ 1 ];
      *it++ = Vertex(  x  , y-1  );
      *it++ = Vertex(  x-1, y    );
      *it++ = Vertex(  x+1, y    );
      *it++ = Vertex(  x  , y+1  );
    }
    
    template <typename OutputIterator, typename VertexPredicate>
    inline
    static
    void writeNeighbors( OutputIterator &it, const Vertex & v, const VertexPredicate & pred)
    {
      Vertex q( v[ 0 ], v[ 1 ] - 1 );
      if ( pred( q ) ) *it++ = q;
      --q[ 0 ]; ++q[ 1 ]; 
      if ( pred( q ) ) *it++ = q;
      q[ 0 ] += 2; if ( pred( q ) ) *it++ = q;
      --q[ 0 ]; ++q[ 1 ]; 
      if ( pred( q ) ) *it++ = q;
    }
    
    // ----------------------- Interface --------------------------------------
  public:
  
    static
    void selfDisplay ( std::ostream & out )
    {
      out << "[MetricAdjacency Z2*"
    << " n1<=2*" << " ]";
    }
  
    static
    bool isValid() { return true; }

  private:
    MetricAdjacency ( const MetricAdjacency & other );
    MetricAdjacency & operator= ( const MetricAdjacency & other );

    // ------------------------- Internals ------------------------------------
  private:


  }; // end of class MetricAdjacency

    /** Specialize 26-adjacency. */
  template <typename TSpace>
  class MetricAdjacency<TSpace, 3, 3>
  {
    BOOST_CONCEPT_ASSERT(( CSpace<TSpace> ));
    // ----------------------- public types ------------------------------
  public:
    // Required by CAdjacency
    typedef TSpace Space;
    typedef typename Space::Point Point;
    typedef MetricAdjacency<Space, 3, 3> Adjacency;

    typedef typename Space::Integer Integer;
    typedef typename Space::Vector Vector;
    
    // Required by CUndirectedSimpleLocalGraph
    typedef Point Vertex;
    typedef typename Space::Size Size;
    typedef std::set<Vertex> VertexSet; // DigitalSet doesn't seem to fit (MetricAdjacency has no domain)
    template <typename Value> struct VertexMap {
      typedef typename std::map<Vertex, Value> Type;
    };
  
    // ----------------------- Standard services ------------------------------
  public:
  
    MetricAdjacency() {}
    ~MetricAdjacency() {}
  
    // ----------------------- Adjacency services -----------------------------
  public:

    inline
    static
    bool isAdjacentTo( const Point & p1, const Point & p2 )
    {
      Vector v( p2 - p1 );
      return ( v.normInfinity() <= 1 ) && ( v.norm1() <= 3 );
    }

    inline
    static
    bool isProperlyAdjacentTo( const Point & p1, const Point & p2 )
    {
      Vector v( p2 - p1 );
      if ( v.normInfinity() <= 1 )
	{
	  typename Vector::UnsignedComponent n1 = v.norm1();
	  return ( n1 <= 3 ) && ( n1 != 0 );
	}
      return false;
    }

    // ---------------------- Local graph services ----------------------------
  public:
    
    inline
    static
    Size bestCapacity()
    {
      return 26;
    }
    
    inline
    static
    Size
    degree( const Vertex & /* v */ )
    {
      return 26;
    }

    template <typename OutputIterator>
    inline
    static
    void writeNeighbors( OutputIterator &it, const Vertex & v )
    {
      Integer x = v[ 0 ];
      Integer y = v[ 1 ];
      Integer z = v[ 2 ];
  
      *it++ = Vertex(  x-1, y-1, z-1 );
      *it++ = Vertex(  x  , y-1, z-1 );
      *it++ = Vertex(  x+1, y-1, z-1 );
      *it++ = Vertex(  x-1, y-1, z   );
      *it++ = Vertex(  x  , y-1, z   );
      *it++ = Vertex(  x+1, y-1, z   );
      *it++ = Vertex(  x-1, y-1, z+1 );
      *it++ = Vertex(  x  , y-1, z+1 );
      *it++ = Vertex(  x+1, y-1, z+1 );
      *it++ = Vertex(  x-1, y  , z-1 );
      *it++ = Vertex(  x  , y  , z-1 );
      *it++ = Vertex(  x+1, y  , z-1 );
      *it++ = Vertex(  x-1, y  , z   );
      //*it++ = Vertex(  x  , y  , z   );
      *it++ = Vertex(  x+1, y  , z   );
      *it++ = Vertex(  x-1, y  , z+1 );
      *it++ = Vertex(  x  , y  , z+1 );
      *it++ = Vertex(  x+1, y  , z+1 );
      *it++ = Vertex(  x-1, y+1, z-1 );
      *it++ = Vertex(  x  , y+1, z-1 );
      *it++ = Vertex(  x+1, y+1, z-1 );
      *it++ = Vertex(  x-1, y+1, z   );
      *it++ = Vertex(  x  , y+1, z   );
      *it++ = Vertex(  x+1, y+1, z   );
      *it++ = Vertex(  x-1, y+1, z+1 );
      *it++ = Vertex(  x  , y+1, z+1 );
      *it++ = Vertex(  x+1, y+1, z+1 );
    }
    
    template <typename OutputIterator, typename VertexPredicate>
    inline
    static
    void writeNeighbors( OutputIterator &it, const Vertex & v, const VertexPredicate & pred)
    {
      Vertex q( v[ 0 ] - 1, v[ 1 ] - 1, v[ 2 ] - 1 );
      // z-1
      if ( pred( q ) ) *it++ = q;
      ++q[ 0 ]; if ( pred( q ) ) *it++ = q;
      ++q[ 0 ]; if ( pred( q ) ) *it++ = q;
      q[ 0 ] -= 2; ++q[ 1 ]; 
      if ( pred( q ) ) *it++ = q;
      ++q[ 0 ]; if ( pred( q ) ) *it++ = q;
      ++q[ 0 ]; if ( pred( q ) ) *it++ = q;
      q[ 0 ] -= 2; ++q[ 1 ]; 
      if ( pred( q ) ) *it++ = q;
      ++q[ 0 ]; if ( pred( q ) ) *it++ = q;
      ++q[ 0 ]; if ( pred( q ) ) *it++ = q;
      // z
      q[ 0 ] -= 2; q[ 1 ] -= 2; ++q[ 2 ]; 
      if ( pred( q ) ) *it++ = q;
      ++q[ 0 ]; if ( pred( q ) ) *it++ = q;
      ++q[ 0 ]; if ( pred( q ) ) *it++ = q;
      q[ 0 ] -= 2; ++q[ 1 ]; 
      if ( pred( q ) ) *it++ = q;
      q[ 0 ] += 2; if ( pred( q ) ) *it++ = q; // skip (x,y,z)
      q[ 0 ] -= 2; ++q[ 1 ]; 
      if ( pred( q ) ) *it++ = q;
      ++q[ 0 ]; if ( pred( q ) ) *it++ = q;
      ++q[ 0 ]; if ( pred( q ) ) *it++ = q;
      // z+1
      q[ 0 ] -= 2; q[ 1 ] -= 2; ++q[ 2 ]; 
      if ( pred( q ) ) *it++ = q;
      ++q[ 0 ]; if ( pred( q ) ) *it++ = q;
      ++q[ 0 ]; if ( pred( q ) ) *it++ = q;
      q[ 0 ] -= 2; ++q[ 1 ]; 
      if ( pred( q ) ) *it++ = q;
      ++q[ 0 ]; if ( pred( q ) ) *it++ = q;
      ++q[ 0 ]; if ( pred( q ) ) *it++ = q;
      q[ 0 ] -= 2; ++q[ 1 ]; 
      if ( pred( q ) ) *it++ = q;
      ++q[ 0 ]; if ( pred( q ) ) *it++ = q;
      ++q[ 0 ]; if ( pred( q ) ) *it++ = q;
    }    
    
    // ----------------------- Interface --------------------------------------
  public:
  
    static
    void selfDisplay ( std::ostream & out )
    {
      out << "[MetricAdjacency Z3*"
	  << " n1<=3*" << " ]";
    }
  
    static
    bool isValid() { return true; }

  private:
    MetricAdjacency ( const MetricAdjacency & other );
    MetricAdjacency & operator= ( const MetricAdjacency & other );

    // ------------------------- Internals ------------------------------------
  private:

  }; // end of class MetricAdjacency


    /** Specialize 18-adjacency. */
  template <typename TSpace>
  class MetricAdjacency<TSpace, 2, 3>
  {
    BOOST_CONCEPT_ASSERT(( CSpace<TSpace> ));
    // ----------------------- public types ------------------------------
  public:
    // Required by CAdjacency
    typedef TSpace Space;
    typedef typename Space::Point Point;
    typedef MetricAdjacency<Space, 2, 3> Adjacency;

    typedef typename Space::Integer Integer;
    typedef typename Space::Vector Vector;
    
    // Required by CUndirectedSimpleLocalGraph
    typedef Point Vertex;
    typedef typename Space::Size Size;
    typedef std::set<Vertex> VertexSet; // DigitalSet doesn't seem to fit (MetricAdjacency has no domain)
    template <typename Value> struct VertexMap {
      typedef typename std::map<Vertex, Value> Type;
    };
  
    // ----------------------- Standard services ------------------------------
  public:
  
    MetricAdjacency() {}
    ~MetricAdjacency() {}
  
    // ----------------------- Adjacency services -----------------------------
  public:

    inline
    static
    bool isAdjacentTo( const Point & p1, const Point & p2 )
    {
      Vector v( p2 - p1 );
      return ( v.normInfinity() <= 1 ) && ( v.norm1() <= 2 );
    }

    inline
    static
    bool isProperlyAdjacentTo( const Point & p1, const Point & p2 )
    {
      Vector v( p2 - p1 );
      if ( v.normInfinity() <= 1 )
	{
	  typename Vector::UnsignedComponent n1 = v.norm1();
	  return ( n1 <= 2 ) && ( n1 != 0 );
	}
      return false;
    }

    // ---------------------- Local graph services ----------------------------   
  public:
    
    inline
    static
    Size bestCapacity()
    {
      return 18;
    }
    
    inline
    static
    Size
    degree( const Vertex & /* v */ )
    {
      return 18;
    }

    template <typename OutputIterator>
    inline
    static
    void writeNeighbors( OutputIterator &it, const Vertex & v )
    {
      Integer x = v[ 0 ];
      Integer y = v[ 1 ];
      Integer z = v[ 2 ];
  
      *it++ = Vertex(  x  , y-1, z-1 );
      *it++ = Vertex(  x-1, y-1, z   );
      *it++ = Vertex(  x  , y-1, z   );
      *it++ = Vertex(  x+1, y-1, z   );
      *it++ = Vertex(  x  , y-1, z+1 );
      *it++ = Vertex(  x-1, y  , z-1 );
      *it++ = Vertex(  x  , y  , z-1 );
      *it++ = Vertex(  x+1, y  , z-1 );
      *it++ = Vertex(  x-1, y  , z   );
      //*it++ = Vertex(  x  , y  , z   );
      *it++ = Vertex(  x+1, y  , z   );
      *it++ = Vertex(  x-1, y  , z+1 );
      *it++ = Vertex(  x  , y  , z+1 );
      *it++ = Vertex(  x+1, y  , z+1 );
      *it++ = Vertex(  x  , y+1, z-1 );
      *it++ = Vertex(  x-1, y+1, z   );
      *it++ = Vertex(  x  , y+1, z   );
      *it++ = Vertex(  x+1, y+1, z   );
      *it++ = Vertex(  x  , y+1, z+1 );
    }
    
    template <typename OutputIterator, typename VertexPredicate>
    inline
    static
    void writeNeighbors( OutputIterator &it, const Vertex & v, const VertexPredicate & pred)
    {
      Vertex q( v[ 0 ], v[ 1 ] - 1, v[ 2 ] - 1 );
      // z-1
      if ( pred( q ) ) *it++ = q;                     // x  , y-1, z-1
      --q[ 0 ], ++q[ 1 ]; if ( pred( q ) ) *it++ = q; // x-1, y  , z-1
      ++q[ 0 ]; if ( pred( q ) ) *it++ = q;           // x  , y  , z-1
      ++q[ 0 ]; if ( pred( q ) ) *it++ = q;           // x+1, y  , z-1
      --q[ 0 ], ++q[ 1 ]; if ( pred( q ) ) *it++ = q; // x  , y+1, z-1
      // z
      --q[ 0 ], q[ 1 ] -= 2, ++q[ 2 ]; 
      if ( pred( q ) ) *it++ = q;
      ++q[ 0 ]; if ( pred( q ) ) *it++ = q;
      ++q[ 0 ]; if ( pred( q ) ) *it++ = q;
      q[ 0 ] -= 2; ++q[ 1 ]; 
      if ( pred( q ) ) *it++ = q;
      q[ 0 ] += 2; if ( pred( q ) ) *it++ = q; // skip (x,y,z)
      q[ 0 ] -= 2; ++q[ 1 ]; 
      if ( pred( q ) ) *it++ = q;
      ++q[ 0 ]; if ( pred( q ) ) *it++ = q;
      ++q[ 0 ]; if ( pred( q ) ) *it++ = q;
      // z+1
      --q[ 0 ], q[ 1 ] -= 2; ++q[ 2 ]; 
      if ( pred( q ) ) *it++ = q;                     // x  , y-1, z+1
      --q[ 0 ], ++q[ 1 ]; if ( pred( q ) ) *it++ = q; // x-1, y  , z+1
      ++q[ 0 ]; if ( pred( q ) ) *it++ = q;           // x  , y  , z+1
      ++q[ 0 ]; if ( pred( q ) ) *it++ = q;           // x+1, y  , z+1
      --q[ 0 ], ++q[ 1 ]; if ( pred( q ) ) *it++ = q; // x  , y+1, z+1
    }
    
    // ----------------------- Interface --------------------------------------
  public:
  
    static
    void selfDisplay ( std::ostream & out )
    {
      out << "[MetricAdjacency Z3*"
	  << " n1<=2*" << " ]";
    }
  
    static
    bool isValid() { return true; }

  private:
    MetricAdjacency ( const MetricAdjacency & other );
    MetricAdjacency & operator= ( const MetricAdjacency & other );

    // ------------------------- Internals ------------------------------------
  private:


  }; // end of class MetricAdjacency

    /** Specialize 26-adjacency. */
  template <typename TSpace>
  class MetricAdjacency<TSpace, 3, 3>
  {
    BOOST_CONCEPT_ASSERT(( CSpace<TSpace> ));
    // ----------------------- public types ------------------------------
  public:
    // Required by CAdjacency
    typedef TSpace Space;
    typedef typename Space::Point Point;
    typedef MetricAdjacency<Space, 3, 3> Adjacency;

    typedef typename Space::Integer Integer;
    typedef typename Space::Vector Vector;
  
    // ----------------------- Standard services ------------------------------
  public:
  
    MetricAdjacency() {}
    ~MetricAdjacency() {}
  
    // ----------------------- Adjacency services -----------------------------
  public:

    inline
    static
    bool isAdjacentTo( const Point & p1, const Point & p2 )
    {
      Vector v( p2 - p1 );
      return ( v.normInfinity() <= 1 ) && ( v.norm1() <= 3 );
    }

    inline
    static
    bool isProperlyAdjacentTo( const Point & p1, const Point & p2 )
    {
      Vector v( p2 - p1 );
      if ( v.normInfinity() <= 1 )
	{
	  typename Vector::UnsignedComponent n1 = v.norm1();
	  return ( n1 <= 3 ) && ( n1 != 0 );
	}
      return false;
    }

    template <typename OutputIterator>
    inline
    static
    void writeNeighborhood( const Point & p, OutputIterator & out_it )
    {
      Integer x = p[ 0 ];
      Integer y = p[ 1 ];
      Integer z = p[ 2 ];
  
      *out_it++ = Point(  x-1, y-1, z-1 );
      *out_it++ = Point(  x  , y-1, z-1 );
      *out_it++ = Point(  x+1, y-1, z-1 );
      *out_it++ = Point(  x-1, y-1, z   );
      *out_it++ = Point(  x  , y-1, z   );
      *out_it++ = Point(  x+1, y-1, z   );
      *out_it++ = Point(  x-1, y-1, z+1 );
      *out_it++ = Point(  x  , y-1, z+1 );
      *out_it++ = Point(  x+1, y-1, z+1 );
      *out_it++ = Point(  x-1, y  , z-1 );
      *out_it++ = Point(  x  , y  , z-1 );
      *out_it++ = Point(  x+1, y  , z-1 );
      *out_it++ = Point(  x-1, y  , z   );
      *out_it++ = Point(  x  , y  , z   );
      *out_it++ = Point(  x+1, y  , z   );
      *out_it++ = Point(  x-1, y  , z+1 );
      *out_it++ = Point(  x  , y  , z+1 );
      *out_it++ = Point(  x+1, y  , z+1 );
      *out_it++ = Point(  x-1, y+1, z-1 );
      *out_it++ = Point(  x  , y+1, z-1 );
      *out_it++ = Point(  x+1, y+1, z-1 );
      *out_it++ = Point(  x-1, y+1, z   );
      *out_it++ = Point(  x  , y+1, z   );
      *out_it++ = Point(  x+1, y+1, z   );
      *out_it++ = Point(  x-1, y+1, z+1 );
      *out_it++ = Point(  x  , y+1, z+1 );
      *out_it++ = Point(  x+1, y+1, z+1 );
    }

    template < typename OutputIterator, typename PointPredicate >
    inline
    static
    void writeNeighborhood( const Point & p, 
          OutputIterator & out_it,
          const PointPredicate & pred )
    {
      Point q( p[ 0 ] - 1, p[ 1 ] - 1, p[ 2 ] - 1 );
      // z-1
      if ( pred( q ) ) *out_it++ = q;
      ++q[ 0 ]; if ( pred( q ) ) *out_it++ = q;
      ++q[ 0 ]; if ( pred( q ) ) *out_it++ = q;
      q[ 0 ] -= 2; ++q[ 1 ]; 
      if ( pred( q ) ) *out_it++ = q;
      ++q[ 0 ]; if ( pred( q ) ) *out_it++ = q;
      ++q[ 0 ]; if ( pred( q ) ) *out_it++ = q;
      q[ 0 ] -= 2; ++q[ 1 ]; 
      if ( pred( q ) ) *out_it++ = q;
      ++q[ 0 ]; if ( pred( q ) ) *out_it++ = q;
      ++q[ 0 ]; if ( pred( q ) ) *out_it++ = q;
      // z
      q[ 0 ] -= 2; q[ 1 ] -= 2; ++q[ 2 ]; 
      if ( pred( q ) ) *out_it++ = q;
      ++q[ 0 ]; if ( pred( q ) ) *out_it++ = q;
      ++q[ 0 ]; if ( pred( q ) ) *out_it++ = q;
      q[ 0 ] -= 2; ++q[ 1 ]; 
      if ( pred( q ) ) *out_it++ = q;
      ++q[ 0 ]; if ( pred( q ) ) *out_it++ = q;
      ++q[ 0 ]; if ( pred( q ) ) *out_it++ = q;
      q[ 0 ] -= 2; ++q[ 1 ]; 
      if ( pred( q ) ) *out_it++ = q;
      ++q[ 0 ]; if ( pred( q ) ) *out_it++ = q;
      ++q[ 0 ]; if ( pred( q ) ) *out_it++ = q;
      // z+1
      q[ 0 ] -= 2; q[ 1 ] -= 2; ++q[ 2 ]; 
      if ( pred( q ) ) *out_it++ = q;
      ++q[ 0 ]; if ( pred( q ) ) *out_it++ = q;
      ++q[ 0 ]; if ( pred( q ) ) *out_it++ = q;
      q[ 0 ] -= 2; ++q[ 1 ]; 
      if ( pred( q ) ) *out_it++ = q;
      ++q[ 0 ]; if ( pred( q ) ) *out_it++ = q;
      ++q[ 0 ]; if ( pred( q ) ) *out_it++ = q;
      q[ 0 ] -= 2; ++q[ 1 ]; 
      if ( pred( q ) ) *out_it++ = q;
      ++q[ 0 ]; if ( pred( q ) ) *out_it++ = q;
      ++q[ 0 ]; if ( pred( q ) ) *out_it++ = q;
    }

    template < typename OutputIterator >
    inline
    static
    void writeProperNeighborhood( const Point & p, 
          OutputIterator & out_it )
    {
      Integer x = p[ 0 ];
      Integer y = p[ 1 ];
      Integer z = p[ 2 ];
  
      *out_it++ = Point(  x-1, y-1, z-1 );
      *out_it++ = Point(  x  , y-1, z-1 );
      *out_it++ = Point(  x+1, y-1, z-1 );
      *out_it++ = Point(  x-1, y-1, z   );
      *out_it++ = Point(  x  , y-1, z   );
      *out_it++ = Point(  x+1, y-1, z   );
      *out_it++ = Point(  x-1, y-1, z+1 );
      *out_it++ = Point(  x  , y-1, z+1 );
      *out_it++ = Point(  x+1, y-1, z+1 );
      *out_it++ = Point(  x-1, y  , z-1 );
      *out_it++ = Point(  x  , y  , z-1 );
      *out_it++ = Point(  x+1, y  , z-1 );
      *out_it++ = Point(  x-1, y  , z   );
      //*out_it++ = Point(  x  , y  , z   );
      *out_it++ = Point(  x+1, y  , z   );
      *out_it++ = Point(  x-1, y  , z+1 );
      *out_it++ = Point(  x  , y  , z+1 );
      *out_it++ = Point(  x+1, y  , z+1 );
      *out_it++ = Point(  x-1, y+1, z-1 );
      *out_it++ = Point(  x  , y+1, z-1 );
      *out_it++ = Point(  x+1, y+1, z-1 );
      *out_it++ = Point(  x-1, y+1, z   );
      *out_it++ = Point(  x  , y+1, z   );
      *out_it++ = Point(  x+1, y+1, z   );
      *out_it++ = Point(  x-1, y+1, z+1 );
      *out_it++ = Point(  x  , y+1, z+1 );
      *out_it++ = Point(  x+1, y+1, z+1 );
    }

    template <typename OutputIterator, typename PointPredicate >
    inline
    static
    void writeProperNeighborhood( const Point & p, 
          OutputIterator & out_it,
          const PointPredicate & pred )
    {
       Point q( p[ 0 ] - 1, p[ 1 ] - 1, p[ 2 ] - 1 );
      // z-1
      if ( pred( q ) ) *out_it++ = q;
      ++q[ 0 ]; if ( pred( q ) ) *out_it++ = q;
      ++q[ 0 ]; if ( pred( q ) ) *out_it++ = q;
      q[ 0 ] -= 2; ++q[ 1 ]; 
      if ( pred( q ) ) *out_it++ = q;
      ++q[ 0 ]; if ( pred( q ) ) *out_it++ = q;
      ++q[ 0 ]; if ( pred( q ) ) *out_it++ = q;
      q[ 0 ] -= 2; ++q[ 1 ]; 
      if ( pred( q ) ) *out_it++ = q;
      ++q[ 0 ]; if ( pred( q ) ) *out_it++ = q;
      ++q[ 0 ]; if ( pred( q ) ) *out_it++ = q;
      // z
      q[ 0 ] -= 2; q[ 1 ] -= 2; ++q[ 2 ]; 
      if ( pred( q ) ) *out_it++ = q;
      ++q[ 0 ]; if ( pred( q ) ) *out_it++ = q;
      ++q[ 0 ]; if ( pred( q ) ) *out_it++ = q;
      q[ 0 ] -= 2; ++q[ 1 ]; 
      if ( pred( q ) ) *out_it++ = q;
      q[ 0 ] += 2; if ( pred( q ) ) *out_it++ = q; // skip (x,y,z)
      q[ 0 ] -= 2; ++q[ 1 ]; 
      if ( pred( q ) ) *out_it++ = q;
      ++q[ 0 ]; if ( pred( q ) ) *out_it++ = q;
      ++q[ 0 ]; if ( pred( q ) ) *out_it++ = q;
      // z+1
      q[ 0 ] -= 2; q[ 1 ] -= 2; ++q[ 2 ]; 
      if ( pred( q ) ) *out_it++ = q;
      ++q[ 0 ]; if ( pred( q ) ) *out_it++ = q;
      ++q[ 0 ]; if ( pred( q ) ) *out_it++ = q;
      q[ 0 ] -= 2; ++q[ 1 ]; 
      if ( pred( q ) ) *out_it++ = q;
      ++q[ 0 ]; if ( pred( q ) ) *out_it++ = q;
      ++q[ 0 ]; if ( pred( q ) ) *out_it++ = q;
      q[ 0 ] -= 2; ++q[ 1 ]; 
      if ( pred( q ) ) *out_it++ = q;
      ++q[ 0 ]; if ( pred( q ) ) *out_it++ = q;
      ++q[ 0 ]; if ( pred( q ) ) *out_it++ = q;
    }

    // ----------------------- Interface --------------------------------------
  public:
  
    static
    void selfDisplay ( std::ostream & out )
    {
      out << "[MetricAdjacency Z3*"
	  << " n1<=3*" << " ]";
    }
  
    static
    bool isValid() { return true; }

  private:
    MetricAdjacency ( const MetricAdjacency & other );
    MetricAdjacency & operator= ( const MetricAdjacency & other );

    // ------------------------- Internals ------------------------------------
  private:

  }; // end of class MetricAdjacency


    /** Specialize 18-adjacency. */
  template <typename TSpace>
  class MetricAdjacency<TSpace, 2, 3>
  {
    BOOST_CONCEPT_ASSERT(( CSpace<TSpace> ));
    // ----------------------- public types ------------------------------
  public:
    // Required by CAdjacency
    typedef TSpace Space;
    typedef typename Space::Point Point;
    typedef MetricAdjacency<Space, 2, 3> Adjacency;

    typedef typename Space::Integer Integer;
    typedef typename Space::Vector Vector;
  
    // ----------------------- Standard services ------------------------------
  public:
  
    MetricAdjacency() {}
    ~MetricAdjacency() {}
  
    // ----------------------- Adjacency services -----------------------------
  public:

    inline
    static
    bool isAdjacentTo( const Point & p1, const Point & p2 )
    {
      Vector v( p2 - p1 );
      return ( v.normInfinity() <= 1 ) && ( v.norm1() <= 2 );
    }

    inline
    static
    bool isProperlyAdjacentTo( const Point & p1, const Point & p2 )
    {
      Vector v( p2 - p1 );
      if ( v.normInfinity() <= 1 )
	{
	  typename Vector::UnsignedComponent n1 = v.norm1();
	  return ( n1 <= 2 ) && ( n1 != 0 );
	}
      return false;
    }

    template <typename OutputIterator>
    inline
    static
    void writeNeighborhood( const Point & p, OutputIterator & out_it )
    {
      Integer x = p[ 0 ];
      Integer y = p[ 1 ];
      Integer z = p[ 2 ];
  
      *out_it++ = Point(  x  , y-1, z-1 );
      *out_it++ = Point(  x-1, y-1, z   );
      *out_it++ = Point(  x  , y-1, z   );
      *out_it++ = Point(  x+1, y-1, z   );
      *out_it++ = Point(  x  , y-1, z+1 );
      *out_it++ = Point(  x-1, y  , z-1 );
      *out_it++ = Point(  x  , y  , z-1 );
      *out_it++ = Point(  x+1, y  , z-1 );
      *out_it++ = Point(  x-1, y  , z   );
      *out_it++ = Point(  x  , y  , z   );
      *out_it++ = Point(  x+1, y  , z   );
      *out_it++ = Point(  x-1, y  , z+1 );
      *out_it++ = Point(  x  , y  , z+1 );
      *out_it++ = Point(  x+1, y  , z+1 );
      *out_it++ = Point(  x  , y+1, z-1 );
      *out_it++ = Point(  x-1, y+1, z   );
      *out_it++ = Point(  x  , y+1, z   );
      *out_it++ = Point(  x+1, y+1, z   );
      *out_it++ = Point(  x  , y+1, z+1 );
    }

    template < typename OutputIterator, typename PointPredicate >
    inline
    static
    void writeNeighborhood( const Point & p, 
          OutputIterator & out_it,
          const PointPredicate & pred )
    {
      Point q( p[ 0 ], p[ 1 ] - 1, p[ 2 ] - 1 );
      // z-1
      if ( pred( q ) ) *out_it++ = q;                     // x  , y-1, z-1
      --q[ 0 ], ++q[ 1 ]; if ( pred( q ) ) *out_it++ = q; // x-1, y  , z-1
      ++q[ 0 ]; if ( pred( q ) ) *out_it++ = q;           // x  , y  , z-1
      ++q[ 0 ]; if ( pred( q ) ) *out_it++ = q;           // x+1, y  , z-1
      --q[ 0 ], ++q[ 1 ]; if ( pred( q ) ) *out_it++ = q; // x  , y+1, z-1
      // z
      --q[ 0 ], q[ 1 ] -= 2, ++q[ 2 ]; 
      if ( pred( q ) ) *out_it++ = q;
      ++q[ 0 ]; if ( pred( q ) ) *out_it++ = q;
      ++q[ 0 ]; if ( pred( q ) ) *out_it++ = q;
      q[ 0 ] -= 2; ++q[ 1 ]; 
      if ( pred( q ) ) *out_it++ = q;
      ++q[ 0 ]; if ( pred( q ) ) *out_it++ = q;
      ++q[ 0 ]; if ( pred( q ) ) *out_it++ = q;
      q[ 0 ] -= 2; ++q[ 1 ]; 
      if ( pred( q ) ) *out_it++ = q;
      ++q[ 0 ]; if ( pred( q ) ) *out_it++ = q;
      ++q[ 0 ]; if ( pred( q ) ) *out_it++ = q;
      // z+1
      --q[ 0 ], q[ 1 ] -= 2; ++q[ 2 ]; 
      if ( pred( q ) ) *out_it++ = q;                     // x  , y-1, z+1
      --q[ 0 ], ++q[ 1 ]; if ( pred( q ) ) *out_it++ = q; // x-1, y  , z+1
      ++q[ 0 ]; if ( pred( q ) ) *out_it++ = q;           // x  , y  , z+1
      ++q[ 0 ]; if ( pred( q ) ) *out_it++ = q;           // x+1, y  , z+1
      --q[ 0 ], ++q[ 1 ]; if ( pred( q ) ) *out_it++ = q; // x  , y+1, z+1
   }

    template < typename OutputIterator >
    inline
    static
    void writeProperNeighborhood( const Point & p, 
          OutputIterator & out_it )
    {
      Integer x = p[ 0 ];
      Integer y = p[ 1 ];
      Integer z = p[ 2 ];
  
      *out_it++ = Point(  x  , y-1, z-1 );
      *out_it++ = Point(  x-1, y-1, z   );
      *out_it++ = Point(  x  , y-1, z   );
      *out_it++ = Point(  x+1, y-1, z   );
      *out_it++ = Point(  x  , y-1, z+1 );
      *out_it++ = Point(  x-1, y  , z-1 );
      *out_it++ = Point(  x  , y  , z-1 );
      *out_it++ = Point(  x+1, y  , z-1 );
      *out_it++ = Point(  x-1, y  , z   );
      //*out_it++ = Point(  x  , y  , z   );
      *out_it++ = Point(  x+1, y  , z   );
      *out_it++ = Point(  x-1, y  , z+1 );
      *out_it++ = Point(  x  , y  , z+1 );
      *out_it++ = Point(  x+1, y  , z+1 );
      *out_it++ = Point(  x  , y+1, z-1 );
      *out_it++ = Point(  x-1, y+1, z   );
      *out_it++ = Point(  x  , y+1, z   );
      *out_it++ = Point(  x+1, y+1, z   );
      *out_it++ = Point(  x  , y+1, z+1 );
    }

    template <typename OutputIterator, typename PointPredicate >
    inline
    static
    void writeProperNeighborhood( const Point & p, 
          OutputIterator & out_it,
          const PointPredicate & pred )
    {
      Point q( p[ 0 ], p[ 1 ] - 1, p[ 2 ] - 1 );
      // z-1
      if ( pred( q ) ) *out_it++ = q;                     // x  , y-1, z-1
      --q[ 0 ], ++q[ 1 ]; if ( pred( q ) ) *out_it++ = q; // x-1, y  , z-1
      ++q[ 0 ]; if ( pred( q ) ) *out_it++ = q;           // x  , y  , z-1
      ++q[ 0 ]; if ( pred( q ) ) *out_it++ = q;           // x+1, y  , z-1
      --q[ 0 ], ++q[ 1 ]; if ( pred( q ) ) *out_it++ = q; // x  , y+1, z-1
      // z
      --q[ 0 ], q[ 1 ] -= 2, ++q[ 2 ]; 
      if ( pred( q ) ) *out_it++ = q;
      ++q[ 0 ]; if ( pred( q ) ) *out_it++ = q;
      ++q[ 0 ]; if ( pred( q ) ) *out_it++ = q;
      q[ 0 ] -= 2; ++q[ 1 ]; 
      if ( pred( q ) ) *out_it++ = q;
      q[ 0 ] += 2; if ( pred( q ) ) *out_it++ = q; // skip (x,y,z)
      q[ 0 ] -= 2; ++q[ 1 ]; 
      if ( pred( q ) ) *out_it++ = q;
      ++q[ 0 ]; if ( pred( q ) ) *out_it++ = q;
      ++q[ 0 ]; if ( pred( q ) ) *out_it++ = q;
      // z+1
      --q[ 0 ], q[ 1 ] -= 2; ++q[ 2 ]; 
      if ( pred( q ) ) *out_it++ = q;                     // x  , y-1, z+1
      --q[ 0 ], ++q[ 1 ]; if ( pred( q ) ) *out_it++ = q; // x-1, y  , z+1
      ++q[ 0 ]; if ( pred( q ) ) *out_it++ = q;           // x  , y  , z+1
      ++q[ 0 ]; if ( pred( q ) ) *out_it++ = q;           // x+1, y  , z+1
      --q[ 0 ], ++q[ 1 ]; if ( pred( q ) ) *out_it++ = q; // x  , y+1, z+1
 
    }

    // ----------------------- Interface --------------------------------------
  public:
  
    static
    void selfDisplay ( std::ostream & out )
    {
      out << "[MetricAdjacency Z3*"
	  << " n1<=2*" << " ]";
    }
  
    static
    bool isValid() { return true; }

  private:
    MetricAdjacency ( const MetricAdjacency & other );
    MetricAdjacency & operator= ( const MetricAdjacency & other );

    // ------------------------- Internals ------------------------------------
  private:

  }; // end of class MetricAdjacency


    /** Specialize 6-adjacency. */
  template <typename TSpace>
  class MetricAdjacency<TSpace, 1, 3>
  {
    BOOST_CONCEPT_ASSERT(( CSpace<TSpace> ));
    // ----------------------- public types ------------------------------
  public:
    // Required by CAdjacency
    typedef TSpace Space;
    typedef typename Space::Point Point;
    typedef MetricAdjacency<Space, 1, 3> Adjacency;

    typedef typename Space::Integer Integer;
    typedef typename Space::Vector Vector;
  
    // ----------------------- Standard services ------------------------------
  public:
  
    MetricAdjacency() {}
    ~MetricAdjacency() {}
  
    // ----------------------- Adjacency services -----------------------------
  public:

    inline
    static
    bool isAdjacentTo( const Point & p1, const Point & p2 )
    {
      Vector v( p2 - p1 );
      return ( v.normInfinity() <= 1 ) && ( v.norm1() <= 1 );
    }

    inline
    static
    bool isProperlyAdjacentTo( const Point & p1, const Point & p2 )
    {
      Vector v( p2 - p1 );
      if ( v.normInfinity() <= 1 )
	{
	  typename Vector::UnsignedComponent n1 = v.norm1();
	  return ( n1 == 1 );
	}
      return false;
    }

    template <typename OutputIterator>
    inline
    static
    void writeNeighborhood( const Point & p, OutputIterator & out_it )
    {
      Integer x = p[ 0 ];
      Integer y = p[ 1 ];
      Integer z = p[ 2 ];
  
      *out_it++ = Point(  x  , y-1, z   );
      *out_it++ = Point(  x  , y  , z-1 );
      *out_it++ = Point(  x-1, y  , z   );
      *out_it++ = Point(  x  , y  , z   );
      *out_it++ = Point(  x+1, y  , z   );
      *out_it++ = Point(  x  , y  , z+1 );
      *out_it++ = Point(  x  , y+1, z   );
     }

    template < typename OutputIterator, typename PointPredicate >
    inline
    static
    void writeNeighborhood( const Point & p, 
          OutputIterator & out_it,
          const PointPredicate & pred )
    {
      Point q( p[ 0 ], p[ 1 ], p[ 2 ] - 1 );
      if ( pred( q ) ) *out_it++ = q;                     // x  , y  , z-1
      ++q[ 2 ]; if ( pred( q ) ) *out_it++ = q;           // x  , y  , z
      ++q[ 2 ]; if ( pred( q ) ) *out_it++ = q;           // x  , y  , z+1
      --q[ 0 ], --q[ 2 ]; if ( pred( q ) ) *out_it++ = q; // x-1, y  , z
      q[ 0 ] += 2; if ( pred( q ) ) *out_it++ = q;        // x+1, y  , z
      --q[ 0 ], --q[ 1 ]; if ( pred( q ) ) *out_it++ = q; // x  , y-1, z
      q[ 1 ] += 2; if ( pred( q ) ) *out_it++ = q;        // x  , y+1, z
   }

    template < typename OutputIterator >
    inline
    static
    void writeProperNeighborhood( const Point & p, 
          OutputIterator & out_it )
    {
      Integer x = p[ 0 ];
      Integer y = p[ 1 ];
      Integer z = p[ 2 ];
  
      *out_it++ = Point(  x  , y-1, z   );
      *out_it++ = Point(  x  , y  , z-1 );
      *out_it++ = Point(  x-1, y  , z   );
      //*out_it++ = Point(  x  , y  , z   );
      *out_it++ = Point(  x+1, y  , z   );
      *out_it++ = Point(  x  , y  , z+1 );
      *out_it++ = Point(  x  , y+1, z   );
    }

    template <typename OutputIterator, typename PointPredicate >
    inline
    static
    void writeProperNeighborhood( const Point & p, 
          OutputIterator & out_it,
          const PointPredicate & pred )
    {
      Point q( p[ 0 ], p[ 1 ], p[ 2 ] - 1 );
      if ( pred( q ) ) *out_it++ = q;                     // x  , y  , z-1
      q[ 2 ] += 2; if ( pred( q ) ) *out_it++ = q;        // x  , y  , z+1
      --q[ 0 ], --q[ 2 ]; if ( pred( q ) ) *out_it++ = q; // x-1, y  , z
      q[ 0 ] += 2; if ( pred( q ) ) *out_it++ = q;        // x+1, y  , z
      --q[ 0 ], --q[ 1 ]; if ( pred( q ) ) *out_it++ = q; // x  , y-1, z
      q[ 1 ] += 2; if ( pred( q ) ) *out_it++ = q;        // x  , y+1, z
    }

    // ----------------------- Interface --------------------------------------
  public:
  
    static
    void selfDisplay ( std::ostream & out )
    {
      out << "[MetricAdjacency Z3*"
	  << " n1<=1*" << " ]";
    }
  
    static
    bool isValid() { return true; }

  private:
    MetricAdjacency ( const MetricAdjacency & other );
    MetricAdjacency & operator= ( const MetricAdjacency & other );

    // ------------------------- Internals ------------------------------------
  private:

  }; // end of class MetricAdjacency


<<<<<<< HEAD
=======
    /** Specialize 6-adjacency. */
  template <typename TSpace>
  class MetricAdjacency<TSpace, 1, 3>
  {
    BOOST_CONCEPT_ASSERT(( CSpace<TSpace> ));
    // ----------------------- public types ------------------------------
  public:
    // Required by CAdjacency
    typedef TSpace Space;
    typedef typename Space::Point Point;
    typedef MetricAdjacency<Space, 1, 3> Adjacency;

    typedef typename Space::Integer Integer;
    typedef typename Space::Vector Vector;
    
    // Required by CUndirectedSimpleLocalGraph
    typedef Point Vertex;
    typedef typename Space::Size Size;
    typedef std::set<Vertex> VertexSet; // DigitalSet doesn't seem to fit (MetricAdjacency has no domain)
    template <typename Value> struct VertexMap {
      typedef typename std::map<Vertex, Value> Type;
    };
  
    // ----------------------- Standard services ------------------------------
  public:
  
    MetricAdjacency() {}
    ~MetricAdjacency() {}
  
    // ----------------------- Adjacency services -----------------------------
  public:

    inline
    static
    bool isAdjacentTo( const Point & p1, const Point & p2 )
    {
      Vector v( p2 - p1 );
      return ( v.normInfinity() <= 1 ) && ( v.norm1() <= 1 );
    }

    inline
    static
    bool isProperlyAdjacentTo( const Point & p1, const Point & p2 )
    {
      Vector v( p2 - p1 );
      if ( v.normInfinity() <= 1 )
	{
	  typename Vector::UnsignedComponent n1 = v.norm1();
	  return ( n1 == 1 );
	}
      return false;
    }
    
    // ---------------------- Local graph services ----------------------------
  public:
    
    inline
    static
    Size bestCapacity()
    {
      return 6;
    }
    
    inline
    static
    Size
    degree( const Vertex & /* v */ )
    {
      return 6;
    }

    template <typename OutputIterator>
    inline
    static
    void writeNeighbors( OutputIterator &it, const Vertex & v )
    {
      Integer x = v[ 0 ];
      Integer y = v[ 1 ];
      Integer z = v[ 2 ];
  
      *it++ = Vertex(  x  , y-1, z   );
      *it++ = Vertex(  x  , y  , z-1 );
      *it++ = Vertex(  x-1, y  , z   );
      //*it++ = Vertex(  x  , y  , z   );
      *it++ = Vertex(  x+1, y  , z   );
      *it++ = Vertex(  x  , y  , z+1 );
      *it++ = Vertex(  x  , y+1, z   );
    }
    
    template <typename OutputIterator, typename VertexPredicate>
    inline
    static
    void writeNeighbors( OutputIterator &it, const Vertex & v, const VertexPredicate & pred)
    {
      Vertex q( v[ 0 ], v[ 1 ], v[ 2 ] - 1 );
      if ( pred( q ) ) *it++ = q;                     // x  , y  , z-1
      q[ 2 ] += 2; if ( pred( q ) ) *it++ = q;        // x  , y  , z+1
      --q[ 0 ], --q[ 2 ]; if ( pred( q ) ) *it++ = q; // x-1, y  , z
      q[ 0 ] += 2; if ( pred( q ) ) *it++ = q;        // x+1, y  , z
      --q[ 0 ], --q[ 1 ]; if ( pred( q ) ) *it++ = q; // x  , y-1, z
      q[ 1 ] += 2; if ( pred( q ) ) *it++ = q;        // x  , y+1, z
    }

    // ----------------------- Interface --------------------------------------
  public:
  
    static
    void selfDisplay ( std::ostream & out )
    {
      out << "[MetricAdjacency Z3*"
	  << " n1<=1*" << " ]";
    }
  
    static
    bool isValid() { return true; }

  private:
    MetricAdjacency ( const MetricAdjacency & other );
    MetricAdjacency & operator= ( const MetricAdjacency & other );

    // ------------------------- Internals ------------------------------------
  private:

  }; // end of class MetricAdjacency


>>>>>>> 46608ec1


}
<|MERGE_RESOLUTION|>--- conflicted
+++ resolved
@@ -850,447 +850,6 @@
     // ------------------------- Internals ------------------------------------
   private:
 
-
-  }; // end of class MetricAdjacency
-
-    /** Specialize 26-adjacency. */
-  template <typename TSpace>
-  class MetricAdjacency<TSpace, 3, 3>
-  {
-    BOOST_CONCEPT_ASSERT(( CSpace<TSpace> ));
-    // ----------------------- public types ------------------------------
-  public:
-    // Required by CAdjacency
-    typedef TSpace Space;
-    typedef typename Space::Point Point;
-    typedef MetricAdjacency<Space, 3, 3> Adjacency;
-
-    typedef typename Space::Integer Integer;
-    typedef typename Space::Vector Vector;
-  
-    // ----------------------- Standard services ------------------------------
-  public:
-  
-    MetricAdjacency() {}
-    ~MetricAdjacency() {}
-  
-    // ----------------------- Adjacency services -----------------------------
-  public:
-
-    inline
-    static
-    bool isAdjacentTo( const Point & p1, const Point & p2 )
-    {
-      Vector v( p2 - p1 );
-      return ( v.normInfinity() <= 1 ) && ( v.norm1() <= 3 );
-    }
-
-    inline
-    static
-    bool isProperlyAdjacentTo( const Point & p1, const Point & p2 )
-    {
-      Vector v( p2 - p1 );
-      if ( v.normInfinity() <= 1 )
-	{
-	  typename Vector::UnsignedComponent n1 = v.norm1();
-	  return ( n1 <= 3 ) && ( n1 != 0 );
-	}
-      return false;
-    }
-
-    template <typename OutputIterator>
-    inline
-    static
-    void writeNeighborhood( const Point & p, OutputIterator & out_it )
-    {
-      Integer x = p[ 0 ];
-      Integer y = p[ 1 ];
-      Integer z = p[ 2 ];
-  
-      *out_it++ = Point(  x-1, y-1, z-1 );
-      *out_it++ = Point(  x  , y-1, z-1 );
-      *out_it++ = Point(  x+1, y-1, z-1 );
-      *out_it++ = Point(  x-1, y-1, z   );
-      *out_it++ = Point(  x  , y-1, z   );
-      *out_it++ = Point(  x+1, y-1, z   );
-      *out_it++ = Point(  x-1, y-1, z+1 );
-      *out_it++ = Point(  x  , y-1, z+1 );
-      *out_it++ = Point(  x+1, y-1, z+1 );
-      *out_it++ = Point(  x-1, y  , z-1 );
-      *out_it++ = Point(  x  , y  , z-1 );
-      *out_it++ = Point(  x+1, y  , z-1 );
-      *out_it++ = Point(  x-1, y  , z   );
-      *out_it++ = Point(  x  , y  , z   );
-      *out_it++ = Point(  x+1, y  , z   );
-      *out_it++ = Point(  x-1, y  , z+1 );
-      *out_it++ = Point(  x  , y  , z+1 );
-      *out_it++ = Point(  x+1, y  , z+1 );
-      *out_it++ = Point(  x-1, y+1, z-1 );
-      *out_it++ = Point(  x  , y+1, z-1 );
-      *out_it++ = Point(  x+1, y+1, z-1 );
-      *out_it++ = Point(  x-1, y+1, z   );
-      *out_it++ = Point(  x  , y+1, z   );
-      *out_it++ = Point(  x+1, y+1, z   );
-      *out_it++ = Point(  x-1, y+1, z+1 );
-      *out_it++ = Point(  x  , y+1, z+1 );
-      *out_it++ = Point(  x+1, y+1, z+1 );
-    }
-
-    template < typename OutputIterator, typename PointPredicate >
-    inline
-    static
-    void writeNeighborhood( const Point & p, 
-          OutputIterator & out_it,
-          const PointPredicate & pred )
-    {
-      Point q( p[ 0 ] - 1, p[ 1 ] - 1, p[ 2 ] - 1 );
-      // z-1
-      if ( pred( q ) ) *out_it++ = q;
-      ++q[ 0 ]; if ( pred( q ) ) *out_it++ = q;
-      ++q[ 0 ]; if ( pred( q ) ) *out_it++ = q;
-      q[ 0 ] -= 2; ++q[ 1 ]; 
-      if ( pred( q ) ) *out_it++ = q;
-      ++q[ 0 ]; if ( pred( q ) ) *out_it++ = q;
-      ++q[ 0 ]; if ( pred( q ) ) *out_it++ = q;
-      q[ 0 ] -= 2; ++q[ 1 ]; 
-      if ( pred( q ) ) *out_it++ = q;
-      ++q[ 0 ]; if ( pred( q ) ) *out_it++ = q;
-      ++q[ 0 ]; if ( pred( q ) ) *out_it++ = q;
-      // z
-      q[ 0 ] -= 2; q[ 1 ] -= 2; ++q[ 2 ]; 
-      if ( pred( q ) ) *out_it++ = q;
-      ++q[ 0 ]; if ( pred( q ) ) *out_it++ = q;
-      ++q[ 0 ]; if ( pred( q ) ) *out_it++ = q;
-      q[ 0 ] -= 2; ++q[ 1 ]; 
-      if ( pred( q ) ) *out_it++ = q;
-      ++q[ 0 ]; if ( pred( q ) ) *out_it++ = q;
-      ++q[ 0 ]; if ( pred( q ) ) *out_it++ = q;
-      q[ 0 ] -= 2; ++q[ 1 ]; 
-      if ( pred( q ) ) *out_it++ = q;
-      ++q[ 0 ]; if ( pred( q ) ) *out_it++ = q;
-      ++q[ 0 ]; if ( pred( q ) ) *out_it++ = q;
-      // z+1
-      q[ 0 ] -= 2; q[ 1 ] -= 2; ++q[ 2 ]; 
-      if ( pred( q ) ) *out_it++ = q;
-      ++q[ 0 ]; if ( pred( q ) ) *out_it++ = q;
-      ++q[ 0 ]; if ( pred( q ) ) *out_it++ = q;
-      q[ 0 ] -= 2; ++q[ 1 ]; 
-      if ( pred( q ) ) *out_it++ = q;
-      ++q[ 0 ]; if ( pred( q ) ) *out_it++ = q;
-      ++q[ 0 ]; if ( pred( q ) ) *out_it++ = q;
-      q[ 0 ] -= 2; ++q[ 1 ]; 
-      if ( pred( q ) ) *out_it++ = q;
-      ++q[ 0 ]; if ( pred( q ) ) *out_it++ = q;
-      ++q[ 0 ]; if ( pred( q ) ) *out_it++ = q;
-    }
-
-    template < typename OutputIterator >
-    inline
-    static
-    void writeProperNeighborhood( const Point & p, 
-          OutputIterator & out_it )
-    {
-      Integer x = p[ 0 ];
-      Integer y = p[ 1 ];
-      Integer z = p[ 2 ];
-  
-      *out_it++ = Point(  x-1, y-1, z-1 );
-      *out_it++ = Point(  x  , y-1, z-1 );
-      *out_it++ = Point(  x+1, y-1, z-1 );
-      *out_it++ = Point(  x-1, y-1, z   );
-      *out_it++ = Point(  x  , y-1, z   );
-      *out_it++ = Point(  x+1, y-1, z   );
-      *out_it++ = Point(  x-1, y-1, z+1 );
-      *out_it++ = Point(  x  , y-1, z+1 );
-      *out_it++ = Point(  x+1, y-1, z+1 );
-      *out_it++ = Point(  x-1, y  , z-1 );
-      *out_it++ = Point(  x  , y  , z-1 );
-      *out_it++ = Point(  x+1, y  , z-1 );
-      *out_it++ = Point(  x-1, y  , z   );
-      //*out_it++ = Point(  x  , y  , z   );
-      *out_it++ = Point(  x+1, y  , z   );
-      *out_it++ = Point(  x-1, y  , z+1 );
-      *out_it++ = Point(  x  , y  , z+1 );
-      *out_it++ = Point(  x+1, y  , z+1 );
-      *out_it++ = Point(  x-1, y+1, z-1 );
-      *out_it++ = Point(  x  , y+1, z-1 );
-      *out_it++ = Point(  x+1, y+1, z-1 );
-      *out_it++ = Point(  x-1, y+1, z   );
-      *out_it++ = Point(  x  , y+1, z   );
-      *out_it++ = Point(  x+1, y+1, z   );
-      *out_it++ = Point(  x-1, y+1, z+1 );
-      *out_it++ = Point(  x  , y+1, z+1 );
-      *out_it++ = Point(  x+1, y+1, z+1 );
-    }
-
-    template <typename OutputIterator, typename PointPredicate >
-    inline
-    static
-    void writeProperNeighborhood( const Point & p, 
-          OutputIterator & out_it,
-          const PointPredicate & pred )
-    {
-       Point q( p[ 0 ] - 1, p[ 1 ] - 1, p[ 2 ] - 1 );
-      // z-1
-      if ( pred( q ) ) *out_it++ = q;
-      ++q[ 0 ]; if ( pred( q ) ) *out_it++ = q;
-      ++q[ 0 ]; if ( pred( q ) ) *out_it++ = q;
-      q[ 0 ] -= 2; ++q[ 1 ]; 
-      if ( pred( q ) ) *out_it++ = q;
-      ++q[ 0 ]; if ( pred( q ) ) *out_it++ = q;
-      ++q[ 0 ]; if ( pred( q ) ) *out_it++ = q;
-      q[ 0 ] -= 2; ++q[ 1 ]; 
-      if ( pred( q ) ) *out_it++ = q;
-      ++q[ 0 ]; if ( pred( q ) ) *out_it++ = q;
-      ++q[ 0 ]; if ( pred( q ) ) *out_it++ = q;
-      // z
-      q[ 0 ] -= 2; q[ 1 ] -= 2; ++q[ 2 ]; 
-      if ( pred( q ) ) *out_it++ = q;
-      ++q[ 0 ]; if ( pred( q ) ) *out_it++ = q;
-      ++q[ 0 ]; if ( pred( q ) ) *out_it++ = q;
-      q[ 0 ] -= 2; ++q[ 1 ]; 
-      if ( pred( q ) ) *out_it++ = q;
-      q[ 0 ] += 2; if ( pred( q ) ) *out_it++ = q; // skip (x,y,z)
-      q[ 0 ] -= 2; ++q[ 1 ]; 
-      if ( pred( q ) ) *out_it++ = q;
-      ++q[ 0 ]; if ( pred( q ) ) *out_it++ = q;
-      ++q[ 0 ]; if ( pred( q ) ) *out_it++ = q;
-      // z+1
-      q[ 0 ] -= 2; q[ 1 ] -= 2; ++q[ 2 ]; 
-      if ( pred( q ) ) *out_it++ = q;
-      ++q[ 0 ]; if ( pred( q ) ) *out_it++ = q;
-      ++q[ 0 ]; if ( pred( q ) ) *out_it++ = q;
-      q[ 0 ] -= 2; ++q[ 1 ]; 
-      if ( pred( q ) ) *out_it++ = q;
-      ++q[ 0 ]; if ( pred( q ) ) *out_it++ = q;
-      ++q[ 0 ]; if ( pred( q ) ) *out_it++ = q;
-      q[ 0 ] -= 2; ++q[ 1 ]; 
-      if ( pred( q ) ) *out_it++ = q;
-      ++q[ 0 ]; if ( pred( q ) ) *out_it++ = q;
-      ++q[ 0 ]; if ( pred( q ) ) *out_it++ = q;
-    }
-
-    // ----------------------- Interface --------------------------------------
-  public:
-  
-    static
-    void selfDisplay ( std::ostream & out )
-    {
-      out << "[MetricAdjacency Z3*"
-	  << " n1<=3*" << " ]";
-    }
-  
-    static
-    bool isValid() { return true; }
-
-  private:
-    MetricAdjacency ( const MetricAdjacency & other );
-    MetricAdjacency & operator= ( const MetricAdjacency & other );
-
-    // ------------------------- Internals ------------------------------------
-  private:
-
-  }; // end of class MetricAdjacency
-
-
-    /** Specialize 18-adjacency. */
-  template <typename TSpace>
-  class MetricAdjacency<TSpace, 2, 3>
-  {
-    BOOST_CONCEPT_ASSERT(( CSpace<TSpace> ));
-    // ----------------------- public types ------------------------------
-  public:
-    // Required by CAdjacency
-    typedef TSpace Space;
-    typedef typename Space::Point Point;
-    typedef MetricAdjacency<Space, 2, 3> Adjacency;
-
-    typedef typename Space::Integer Integer;
-    typedef typename Space::Vector Vector;
-  
-    // ----------------------- Standard services ------------------------------
-  public:
-  
-    MetricAdjacency() {}
-    ~MetricAdjacency() {}
-  
-    // ----------------------- Adjacency services -----------------------------
-  public:
-
-    inline
-    static
-    bool isAdjacentTo( const Point & p1, const Point & p2 )
-    {
-      Vector v( p2 - p1 );
-      return ( v.normInfinity() <= 1 ) && ( v.norm1() <= 2 );
-    }
-
-    inline
-    static
-    bool isProperlyAdjacentTo( const Point & p1, const Point & p2 )
-    {
-      Vector v( p2 - p1 );
-      if ( v.normInfinity() <= 1 )
-	{
-	  typename Vector::UnsignedComponent n1 = v.norm1();
-	  return ( n1 <= 2 ) && ( n1 != 0 );
-	}
-      return false;
-    }
-
-    template <typename OutputIterator>
-    inline
-    static
-    void writeNeighborhood( const Point & p, OutputIterator & out_it )
-    {
-      Integer x = p[ 0 ];
-      Integer y = p[ 1 ];
-      Integer z = p[ 2 ];
-  
-      *out_it++ = Point(  x  , y-1, z-1 );
-      *out_it++ = Point(  x-1, y-1, z   );
-      *out_it++ = Point(  x  , y-1, z   );
-      *out_it++ = Point(  x+1, y-1, z   );
-      *out_it++ = Point(  x  , y-1, z+1 );
-      *out_it++ = Point(  x-1, y  , z-1 );
-      *out_it++ = Point(  x  , y  , z-1 );
-      *out_it++ = Point(  x+1, y  , z-1 );
-      *out_it++ = Point(  x-1, y  , z   );
-      *out_it++ = Point(  x  , y  , z   );
-      *out_it++ = Point(  x+1, y  , z   );
-      *out_it++ = Point(  x-1, y  , z+1 );
-      *out_it++ = Point(  x  , y  , z+1 );
-      *out_it++ = Point(  x+1, y  , z+1 );
-      *out_it++ = Point(  x  , y+1, z-1 );
-      *out_it++ = Point(  x-1, y+1, z   );
-      *out_it++ = Point(  x  , y+1, z   );
-      *out_it++ = Point(  x+1, y+1, z   );
-      *out_it++ = Point(  x  , y+1, z+1 );
-    }
-
-    template < typename OutputIterator, typename PointPredicate >
-    inline
-    static
-    void writeNeighborhood( const Point & p, 
-          OutputIterator & out_it,
-          const PointPredicate & pred )
-    {
-      Point q( p[ 0 ], p[ 1 ] - 1, p[ 2 ] - 1 );
-      // z-1
-      if ( pred( q ) ) *out_it++ = q;                     // x  , y-1, z-1
-      --q[ 0 ], ++q[ 1 ]; if ( pred( q ) ) *out_it++ = q; // x-1, y  , z-1
-      ++q[ 0 ]; if ( pred( q ) ) *out_it++ = q;           // x  , y  , z-1
-      ++q[ 0 ]; if ( pred( q ) ) *out_it++ = q;           // x+1, y  , z-1
-      --q[ 0 ], ++q[ 1 ]; if ( pred( q ) ) *out_it++ = q; // x  , y+1, z-1
-      // z
-      --q[ 0 ], q[ 1 ] -= 2, ++q[ 2 ]; 
-      if ( pred( q ) ) *out_it++ = q;
-      ++q[ 0 ]; if ( pred( q ) ) *out_it++ = q;
-      ++q[ 0 ]; if ( pred( q ) ) *out_it++ = q;
-      q[ 0 ] -= 2; ++q[ 1 ]; 
-      if ( pred( q ) ) *out_it++ = q;
-      ++q[ 0 ]; if ( pred( q ) ) *out_it++ = q;
-      ++q[ 0 ]; if ( pred( q ) ) *out_it++ = q;
-      q[ 0 ] -= 2; ++q[ 1 ]; 
-      if ( pred( q ) ) *out_it++ = q;
-      ++q[ 0 ]; if ( pred( q ) ) *out_it++ = q;
-      ++q[ 0 ]; if ( pred( q ) ) *out_it++ = q;
-      // z+1
-      --q[ 0 ], q[ 1 ] -= 2; ++q[ 2 ]; 
-      if ( pred( q ) ) *out_it++ = q;                     // x  , y-1, z+1
-      --q[ 0 ], ++q[ 1 ]; if ( pred( q ) ) *out_it++ = q; // x-1, y  , z+1
-      ++q[ 0 ]; if ( pred( q ) ) *out_it++ = q;           // x  , y  , z+1
-      ++q[ 0 ]; if ( pred( q ) ) *out_it++ = q;           // x+1, y  , z+1
-      --q[ 0 ], ++q[ 1 ]; if ( pred( q ) ) *out_it++ = q; // x  , y+1, z+1
-   }
-
-    template < typename OutputIterator >
-    inline
-    static
-    void writeProperNeighborhood( const Point & p, 
-          OutputIterator & out_it )
-    {
-      Integer x = p[ 0 ];
-      Integer y = p[ 1 ];
-      Integer z = p[ 2 ];
-  
-      *out_it++ = Point(  x  , y-1, z-1 );
-      *out_it++ = Point(  x-1, y-1, z   );
-      *out_it++ = Point(  x  , y-1, z   );
-      *out_it++ = Point(  x+1, y-1, z   );
-      *out_it++ = Point(  x  , y-1, z+1 );
-      *out_it++ = Point(  x-1, y  , z-1 );
-      *out_it++ = Point(  x  , y  , z-1 );
-      *out_it++ = Point(  x+1, y  , z-1 );
-      *out_it++ = Point(  x-1, y  , z   );
-      //*out_it++ = Point(  x  , y  , z   );
-      *out_it++ = Point(  x+1, y  , z   );
-      *out_it++ = Point(  x-1, y  , z+1 );
-      *out_it++ = Point(  x  , y  , z+1 );
-      *out_it++ = Point(  x+1, y  , z+1 );
-      *out_it++ = Point(  x  , y+1, z-1 );
-      *out_it++ = Point(  x-1, y+1, z   );
-      *out_it++ = Point(  x  , y+1, z   );
-      *out_it++ = Point(  x+1, y+1, z   );
-      *out_it++ = Point(  x  , y+1, z+1 );
-    }
-
-    template <typename OutputIterator, typename PointPredicate >
-    inline
-    static
-    void writeProperNeighborhood( const Point & p, 
-          OutputIterator & out_it,
-          const PointPredicate & pred )
-    {
-      Point q( p[ 0 ], p[ 1 ] - 1, p[ 2 ] - 1 );
-      // z-1
-      if ( pred( q ) ) *out_it++ = q;                     // x  , y-1, z-1
-      --q[ 0 ], ++q[ 1 ]; if ( pred( q ) ) *out_it++ = q; // x-1, y  , z-1
-      ++q[ 0 ]; if ( pred( q ) ) *out_it++ = q;           // x  , y  , z-1
-      ++q[ 0 ]; if ( pred( q ) ) *out_it++ = q;           // x+1, y  , z-1
-      --q[ 0 ], ++q[ 1 ]; if ( pred( q ) ) *out_it++ = q; // x  , y+1, z-1
-      // z
-      --q[ 0 ], q[ 1 ] -= 2, ++q[ 2 ]; 
-      if ( pred( q ) ) *out_it++ = q;
-      ++q[ 0 ]; if ( pred( q ) ) *out_it++ = q;
-      ++q[ 0 ]; if ( pred( q ) ) *out_it++ = q;
-      q[ 0 ] -= 2; ++q[ 1 ]; 
-      if ( pred( q ) ) *out_it++ = q;
-      q[ 0 ] += 2; if ( pred( q ) ) *out_it++ = q; // skip (x,y,z)
-      q[ 0 ] -= 2; ++q[ 1 ]; 
-      if ( pred( q ) ) *out_it++ = q;
-      ++q[ 0 ]; if ( pred( q ) ) *out_it++ = q;
-      ++q[ 0 ]; if ( pred( q ) ) *out_it++ = q;
-      // z+1
-      --q[ 0 ], q[ 1 ] -= 2; ++q[ 2 ]; 
-      if ( pred( q ) ) *out_it++ = q;                     // x  , y-1, z+1
-      --q[ 0 ], ++q[ 1 ]; if ( pred( q ) ) *out_it++ = q; // x-1, y  , z+1
-      ++q[ 0 ]; if ( pred( q ) ) *out_it++ = q;           // x  , y  , z+1
-      ++q[ 0 ]; if ( pred( q ) ) *out_it++ = q;           // x+1, y  , z+1
-      --q[ 0 ], ++q[ 1 ]; if ( pred( q ) ) *out_it++ = q; // x  , y+1, z+1
- 
-    }
-
-    // ----------------------- Interface --------------------------------------
-  public:
-  
-    static
-    void selfDisplay ( std::ostream & out )
-    {
-      out << "[MetricAdjacency Z3*"
-	  << " n1<=2*" << " ]";
-    }
-  
-    static
-    bool isValid() { return true; }
-
-  private:
-    MetricAdjacency ( const MetricAdjacency & other );
-    MetricAdjacency & operator= ( const MetricAdjacency & other );
-
-    // ------------------------- Internals ------------------------------------
-  private:
-
   }; // end of class MetricAdjacency
 
 
@@ -1308,6 +867,14 @@
 
     typedef typename Space::Integer Integer;
     typedef typename Space::Vector Vector;
+    
+    // Required by CUndirectedSimpleLocalGraph
+    typedef Point Vertex;
+    typedef typename Space::Size Size;
+    typedef std::set<Vertex> VertexSet; // DigitalSet doesn't seem to fit (MetricAdjacency has no domain)
+    template <typename Value> struct VertexMap {
+      typedef typename std::map<Vertex, Value> Type;
+    };
   
     // ----------------------- Standard services ------------------------------
   public:
@@ -1338,154 +905,6 @@
 	}
       return false;
     }
-
-    template <typename OutputIterator>
-    inline
-    static
-    void writeNeighborhood( const Point & p, OutputIterator & out_it )
-    {
-      Integer x = p[ 0 ];
-      Integer y = p[ 1 ];
-      Integer z = p[ 2 ];
-  
-      *out_it++ = Point(  x  , y-1, z   );
-      *out_it++ = Point(  x  , y  , z-1 );
-      *out_it++ = Point(  x-1, y  , z   );
-      *out_it++ = Point(  x  , y  , z   );
-      *out_it++ = Point(  x+1, y  , z   );
-      *out_it++ = Point(  x  , y  , z+1 );
-      *out_it++ = Point(  x  , y+1, z   );
-     }
-
-    template < typename OutputIterator, typename PointPredicate >
-    inline
-    static
-    void writeNeighborhood( const Point & p, 
-          OutputIterator & out_it,
-          const PointPredicate & pred )
-    {
-      Point q( p[ 0 ], p[ 1 ], p[ 2 ] - 1 );
-      if ( pred( q ) ) *out_it++ = q;                     // x  , y  , z-1
-      ++q[ 2 ]; if ( pred( q ) ) *out_it++ = q;           // x  , y  , z
-      ++q[ 2 ]; if ( pred( q ) ) *out_it++ = q;           // x  , y  , z+1
-      --q[ 0 ], --q[ 2 ]; if ( pred( q ) ) *out_it++ = q; // x-1, y  , z
-      q[ 0 ] += 2; if ( pred( q ) ) *out_it++ = q;        // x+1, y  , z
-      --q[ 0 ], --q[ 1 ]; if ( pred( q ) ) *out_it++ = q; // x  , y-1, z
-      q[ 1 ] += 2; if ( pred( q ) ) *out_it++ = q;        // x  , y+1, z
-   }
-
-    template < typename OutputIterator >
-    inline
-    static
-    void writeProperNeighborhood( const Point & p, 
-          OutputIterator & out_it )
-    {
-      Integer x = p[ 0 ];
-      Integer y = p[ 1 ];
-      Integer z = p[ 2 ];
-  
-      *out_it++ = Point(  x  , y-1, z   );
-      *out_it++ = Point(  x  , y  , z-1 );
-      *out_it++ = Point(  x-1, y  , z   );
-      //*out_it++ = Point(  x  , y  , z   );
-      *out_it++ = Point(  x+1, y  , z   );
-      *out_it++ = Point(  x  , y  , z+1 );
-      *out_it++ = Point(  x  , y+1, z   );
-    }
-
-    template <typename OutputIterator, typename PointPredicate >
-    inline
-    static
-    void writeProperNeighborhood( const Point & p, 
-          OutputIterator & out_it,
-          const PointPredicate & pred )
-    {
-      Point q( p[ 0 ], p[ 1 ], p[ 2 ] - 1 );
-      if ( pred( q ) ) *out_it++ = q;                     // x  , y  , z-1
-      q[ 2 ] += 2; if ( pred( q ) ) *out_it++ = q;        // x  , y  , z+1
-      --q[ 0 ], --q[ 2 ]; if ( pred( q ) ) *out_it++ = q; // x-1, y  , z
-      q[ 0 ] += 2; if ( pred( q ) ) *out_it++ = q;        // x+1, y  , z
-      --q[ 0 ], --q[ 1 ]; if ( pred( q ) ) *out_it++ = q; // x  , y-1, z
-      q[ 1 ] += 2; if ( pred( q ) ) *out_it++ = q;        // x  , y+1, z
-    }
-
-    // ----------------------- Interface --------------------------------------
-  public:
-  
-    static
-    void selfDisplay ( std::ostream & out )
-    {
-      out << "[MetricAdjacency Z3*"
-	  << " n1<=1*" << " ]";
-    }
-  
-    static
-    bool isValid() { return true; }
-
-  private:
-    MetricAdjacency ( const MetricAdjacency & other );
-    MetricAdjacency & operator= ( const MetricAdjacency & other );
-
-    // ------------------------- Internals ------------------------------------
-  private:
-
-  }; // end of class MetricAdjacency
-
-
-<<<<<<< HEAD
-=======
-    /** Specialize 6-adjacency. */
-  template <typename TSpace>
-  class MetricAdjacency<TSpace, 1, 3>
-  {
-    BOOST_CONCEPT_ASSERT(( CSpace<TSpace> ));
-    // ----------------------- public types ------------------------------
-  public:
-    // Required by CAdjacency
-    typedef TSpace Space;
-    typedef typename Space::Point Point;
-    typedef MetricAdjacency<Space, 1, 3> Adjacency;
-
-    typedef typename Space::Integer Integer;
-    typedef typename Space::Vector Vector;
-    
-    // Required by CUndirectedSimpleLocalGraph
-    typedef Point Vertex;
-    typedef typename Space::Size Size;
-    typedef std::set<Vertex> VertexSet; // DigitalSet doesn't seem to fit (MetricAdjacency has no domain)
-    template <typename Value> struct VertexMap {
-      typedef typename std::map<Vertex, Value> Type;
-    };
-  
-    // ----------------------- Standard services ------------------------------
-  public:
-  
-    MetricAdjacency() {}
-    ~MetricAdjacency() {}
-  
-    // ----------------------- Adjacency services -----------------------------
-  public:
-
-    inline
-    static
-    bool isAdjacentTo( const Point & p1, const Point & p2 )
-    {
-      Vector v( p2 - p1 );
-      return ( v.normInfinity() <= 1 ) && ( v.norm1() <= 1 );
-    }
-
-    inline
-    static
-    bool isProperlyAdjacentTo( const Point & p1, const Point & p2 )
-    {
-      Vector v( p2 - p1 );
-      if ( v.normInfinity() <= 1 )
-	{
-	  typename Vector::UnsignedComponent n1 = v.norm1();
-	  return ( n1 == 1 );
-	}
-      return false;
-    }
     
     // ---------------------- Local graph services ----------------------------
   public:
@@ -1560,7 +979,6 @@
   }; // end of class MetricAdjacency
 
 
->>>>>>> 46608ec1
-
-
-}
+
+
+}
