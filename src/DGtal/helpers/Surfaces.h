--- conflicted
+++ resolved
@@ -343,12 +343,10 @@
     */
     template <typename PointPredicate>
     static 
-<<<<<<< HEAD
     void extractAll2DSCellContours( std::vector< std::vector<SCell> > & aVectSCellContour2D,
 				    const KSpace & aKSpace,
 				    const SurfelAdjacency<KSpace::dimension> & aSurfelAdj,
-				    const DigitalSet & aShape );
-    
+				    const PointPredicate & pp );
     
 
     /**
@@ -376,15 +374,7 @@
 				   const KSpace & aKSpace,
 				   const SurfelAdjacency<KSpace::dimension> & aSurfelAdj,
 				   const DigitalSet & aShape, bool forceOrientCellExterior=false );
-=======
-    void extractAll2DSCellContours
-    ( std::vector< std::vector<SCell> > & aVectSCellContour2D,
-      const KSpace & aKSpace,
-      const SurfelAdjacency<KSpace::dimension> & aSurfelAdj,
-      const PointPredicate & pp );
->>>>>>> c9e0e3be
-    
-    
+
 
     
 
@@ -402,7 +392,9 @@
       
     template <typename DigitalSet >
     static 
-    void orientSCellExterior(std::vector<SCell> & aVectOfSCell,  const KSpace & aKSpace,  const DigitalSet & aShape  );
+    void orientSCellExterior(std::vector<SCell> & aVectOfSCell,  
+			     const KSpace & aKSpace,  
+			     const DigitalSet & aShape  );
 
     
 
