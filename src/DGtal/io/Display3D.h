--- conflicted
+++ resolved
@@ -170,15 +170,11 @@
 
 
   public:
-<<<<<<< HEAD
 
     enum StreamKey {addNewList, updateDisplay, shiftSurfelVisu};
     enum ImageDirection {xDirection, yDirection, zDirection };
 
     /// Structure used to display KSPoint in 3D and MeshFromPoints
-=======
-    /// Structure used to display KSPoint in 3D and Mesh
->>>>>>> bfb4470c
     /// @see addKSPointel 
     ///
     
