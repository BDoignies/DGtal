--- conflicted
+++ resolved
@@ -8,14 +8,10 @@
 	testFP
 	testCombinDSS
 	testGridCurve
-<<<<<<< HEAD
 	testL1LengthEstimator
 	testTrueLocalEstimator
-=======
->>>>>>> fa58f9da
 	testSegmentComputerFunctor
-  testMostCenteredMSEstimator
-	testL1LengthEstimator
+	testMostCenteredMSEstimator
 	)
 
 FOREACH(FILE ${DGTAL_TESTS_SRC})
