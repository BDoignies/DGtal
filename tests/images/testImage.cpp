--- conflicted
+++ resolved
@@ -41,143 +41,14 @@
 #include "DGtal/images/CImage.h"
 #include "DGtal/images/ImageContainerBySTLVector.h"
 #include "DGtal/images/ImageContainerBySTLMap.h"
-<<<<<<< HEAD
-=======
 #include "DGtal/images/ImageContainerByHashTree.h"
 #include "DGtal/images/Image.h"
->>>>>>> f9ae440d
 
 
 using namespace DGtal;
 using namespace std;
 
 
-<<<<<<< HEAD
-// /**
-//  * Simple test of Image construction.
-//  *
-//  **/
-// bool testSimpleImage()
-// {
-//   typedef DGtal::int64_t Integer;
-//   typedef SpaceND<4, Integer > Space4Type;
-//   typedef HyperRectDomain<Space4Type> Domain;
-//   typedef Domain::Point Point;
-
-//   //Default image selector = STLVector
-//   typedef ImageContainerBySTLVector<Domain, int> Image;
-
-//   const Integer t[ ] = { 1, 2, 3 ,4};
-//   const Integer t2[ ] = { 5, 5, 3 ,4};
-//   const Integer t3[ ] = { 2, 2, 3 ,4};
-//   Point a ( t );
-//   Point b ( t2 );
-//   Point c ( t3 );
-
-//   trace.beginBlock ( "Image init" );
-
-//   ///Domain characterized by points a and b
-//   Image myImage ( Domain( a,b ));
-//   trace.info() << myImage << std::endl;
-
-//   trace.endBlock();
-
-//   myImage.setValue( c, 128 );
-
-//   trace.beginBlock("Test of built-in iterators");
-//   for ( Image::ConstIterator it = myImage.begin();
-// 	it != myImage.end();
-// 	++it)
-//     trace.info() << (*it) <<" ";
- 
-//   trace.info()<<std::endl;
-//   trace.endBlock();
-  
-//   return myImage.isValid();
-// }
-
-
-
-/**
- * Simple test of Image construction.
- *
- **/
-template<typename Image>
-bool testImage(const typename Image::Domain& d)
-{
-
-  BOOST_CONCEPT_ASSERT(( CImage<Image> )); 
-
-  int nb = 0;
-  int nbok = 0;
-
-  ////////////////////////////////////////////////
-  trace.beginBlock ( "Main services, range" );
-
-  Image img(d); //ctor
-  Image img2 = img; //copy
-
-  //fill
-  typename Image::Domain::ConstIterator dit = img.domain().begin(); 
-  typename Image::Domain::ConstIterator ditEnd = img.domain().end(); 
-  for (int i = 0; dit != ditEnd; ++dit, ++i)
-    {
-      img.setValue(*dit, i);
-      img2.setValue(*dit, 0); 
-    }
-  Image img3(d); 
-  img3 = img; //assign
-
-  //ranges comparison
-  typename Image::ConstRange rimg = img.range(); 
-  typename Image::ConstRange rimg2 = img2.range(); 
-  typename Image::ConstRange rimg3 = img3.range(); 
-
-  bool flag2 = std::equal(rimg.begin(), rimg.end(), rimg2.begin()); 
-  bool flag3 = std::equal(rimg.begin(), rimg.end(), rimg3.begin()); 
-
-  nbok += (!flag2 && flag3)?1:0;
-  nb++;  
-  trace.info() << "(" <<nbok << "/" << nb << ")" << std::endl;
-  trace.endBlock();
-
-  ////////////////////////////////////////////////
-  trace.beginBlock ( "Output iterator" );
-  std::copy(rimg.begin(), rimg.end(), img2.output()); 
-
-  flag2 = std::equal(rimg.begin(), rimg.end(), rimg2.begin()); 
-  nbok += (flag2)?1:0;
-  nb++;  
-  trace.info() << "(" <<nbok << "/" << nb << ")" << std::endl;
-  trace.endBlock();
-
-  ////////////////////////////////////////////////
-  trace.beginBlock ( " Getters / setters " );
-  typename Image::Domain::Point p = img.domain().upperBound(); 
-  img.setValue( p, 128 );
-  bool flag4 = ( img(p) == 128 );
-  std::copy( rimg.begin(), rimg.end(), std::ostream_iterator<int>(cout,", ") ); 
-  cout << endl;  
-  flag2 = std::equal(rimg.begin(), rimg.end(), rimg2.begin()); 
-  std::copy( rimg2.begin(), rimg2.end(), std::ostream_iterator<int>(cout,", ") ); 
-  cout << endl;  
-  flag3 = std::equal(rimg.begin(), rimg.end(), rimg3.begin()); 
-  std::copy( rimg3.begin(), rimg3.end(), std::ostream_iterator<int>(cout,", ") ); 
-  cout << endl;  
-  nbok += ( flag4 && (!flag2) && (!flag3) )?1:0;
-  nb++;  
-  trace.info() << "(" <<nbok << "/" << nb << ")" << std::endl;
-  trace.endBlock();
-
-  ////////////////////////////////////////////////
-  trace.beginBlock ( " Display " );
-  trace.info() << img << std::endl; 
-  trace.info() << img2 << std::endl; 
-  trace.info() << img3 << std::endl; 
-  trace.endBlock();
-
-  return ( img.isValid() && img2.isValid() && img3.isValid() && (nbok == nb) );
-=======
 /**
  * Image tests.
  *
@@ -269,43 +140,10 @@
     trace.endBlock();
 
     return ( img.isValid() && img2.isValid() && img3.isValid() && (nbok == nb) );
->>>>>>> f9ae440d
 }
 
 int main( int argc, char** argv )
 {
-<<<<<<< HEAD
- 
-  trace.beginBlock ( "Testing image classes" );
-  trace.info() << "Args:";
-  for ( int i = 0; i < argc; ++i )
-    trace.info() << " " << argv[ i ];
-  trace.info() << endl;
-
-  /// domain
-  typedef DGtal::int64_t Integer; 
-  typedef SpaceND<2,Integer> Space; 
-  typedef Space::Point Point; 
-  typedef HyperRectDomain<Space> Domain; 
-
-  const Integer size = 5; 
-  Point p = Point::diagonal(0); 
-  Point q = Point::diagonal(size-1); 
-  Domain d(p,q); 
-
-  /// images
-  typedef short Value; 
-  typedef ImageContainerBySTLVector<Domain,Value> VImage; 
-  typedef ImageContainerBySTLMap<Domain,Value> MImage; 
-
-  /// tests
-  bool res = testImage<VImage>(d); 
-  res = res && testImage<MImage>(d);
-
-  trace.emphase() << ( res ? "Passed." : "Error." ) << endl;
-  trace.endBlock();
-  return res ? 0 : 1;
-=======
 
     trace.beginBlock ( "Testing image classes" );
     trace.info() << "Args:";
@@ -348,5 +186,4 @@
     trace.emphase() << ( res ? "Passed." : "Error." ) << endl;
     trace.endBlock();
     return res ? 0 : 1;
->>>>>>> f9ae440d
 }
