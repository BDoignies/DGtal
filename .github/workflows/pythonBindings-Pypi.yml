--- conflicted
+++ resolved
@@ -40,11 +40,7 @@
         if: matrix.os == 'ubuntu-latest'
         run: |
           sudo apt-get update
-<<<<<<< HEAD
-          sudo apt-get install zsh libqglviewer-dev-qt5 libboost-dev libcgal-dev ninja-build libhdf5-serial-dev libboost-dev libcairo2-dev libgmp-dev libfftw3-dev libinsighttoolkit5-dev xorg-dev libglu1-mesa-dev freeglut3-dev mesa-common-dev
-=======
           sudo apt-get install zsh libqglviewer-dev-qt5 libboost-dev libcgal-dev ninja-build libhdf5-serial-dev libboost-dev libcairo2-dev libgmp-dev libfftw3-dev  libinsighttoolkit5-dev xorg-dev libglu1-mesa-dev freeglut3-dev mesa-common-dev
->>>>>>> ef3bb522
       
       - name: Installing dependencies (macOS)
         if: matrix.os == 'macOS-latest'
