--- conflicted
+++ resolved
@@ -186,11 +186,7 @@
         if: steps.get_round.outputs.result == 'fullbuild'
         run: |
           set -x
-<<<<<<< HEAD
-          sudo apt-get update && sudo apt-get install -y libqglviewer-dev-qt5 libboost-dev ninja-build libhdf5-serial-dev libboost-dev libcairo2-dev libgmp-dev libfftw3-dev libinsighttoolkit5-dev
-=======
           sudo apt-get update && sudo apt-get install -y libqglviewer-dev-qt5 libboost-dev ninja-build libhdf5-serial-dev libboost-dev libcairo2-dev libgmp-dev libfftw3-dev  libinsighttoolkit5-dev
->>>>>>> ef3bb522
           git config --global user.email "dgtal@dgtal.org"
           git config --global user.name "DGtal"
 
