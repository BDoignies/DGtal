# DGtal 0.9

## New Features / Critical Changes

- *Configuration*
 - Continuous integration enabled on both linux and macosx
   systems. Furthermore, the nightly build documentation is
   automatically deployed.  (David Coeurjolly,
   [#955](https://github.com/DGtal-team/DGtal/pull/955))


## Changes

- *Geometry Package*
 - New EstimatorCache class to cache quantities estimated by a
   surfel local estimator. (David Coeurjolly,
   [#927](https://github.com/DGtal-team/DGtal/pull/927))
 - New digital surface local estimator that computes a sphere
  fitting. It requires to have the Patate library installed (and
  WITH_PATATE=true): http://patate.gforge.inria.fr/html/. See
  SphereFittingEstimator (David Coeurjolly,
  [#929](https://github.com/DGtal-team/DGtal/pull/929))
 - Algorithm to compute the union of two DSSs in
	logarithmic time (Isabelle Sivignon, [#949](https://github.com/DGtal-team/DGtal/pull/949))

- *Math Package*
 - Utilities added (OrderedLinearRegression) to perform sequential
   linear model estimation of scalar data. (David Coeurjolly, Jérémy
   Levall1ois [#935](https://github.com/DGtal-team/DGtal/pull/935),
   backport from imagene)

- *IO Package*
 - Limited interaction added to QGLViewer Viewer3D class. The user
   may assign integer identifiers (OpenGL names) to surfels and
   callback functions, which are called when surfels are
   selected. (Jacques-Olivier Lachaud
   [#942](https://github.com/DGtal-team/DGtal/pull/942))
 - Balls can be exported to OBJ in Board3D and ball resolution can now
   be specified in Viewer3D and Board3D (David Coeurjolly,
   [#945](https://github.com/DGtal-team/DGtal/pull/945))
 - Viewer3d cleanings with better organisation through the
   separation of all code generating the GL lists. (Bertrand Kerautret)
  ([#945](https://github.com/DGtal-team/DGtal/pull/945))
 - Operators added to perform computations on Color objects (addition,
   substraction scaling...). Color is now CopyConstructible and
   Assignable (David Coeurjolly
   [#940](https://github.com/DGtal-team/DGtal/pull/940))
 - Improvement of memory footprint of DGtal::Color (David Coeurjolly,
 [#961](https://github.com/DGtal-team/DGtal/pull/961)
 - New colormap adapter to add ticks/iso-contours (regularly spaced or
 specified by the user) to a given colormap. (David Coeurjolly,
 [#987](https://github.com/DGtal-team/DGtal/pull/987)
 - New flag (-DWITH_QT5) enables QT5 support in libqglviewer. (Nicolas
 Aubry, [#983](https://github.com/DGtal-team/DGtal/pull/983) 
 
- *Kernel Package*
  - HyperRectDomain can now be empty (lowerBound == upperBound + diagonal(1)). Warning about the use 
    of lexicographical order in comparison operators of PointVector. (Roland Denis, [#996](https://github.com/DGtal-team/DGtal/pull/996))

- *Shapes Package*
 - Adds a vertex Iterator in the Mesh class in addition to the
   ConstIterator and adds a new method to change the color of a
   specific face. (Bertrand Kerautret,
   [#937](https://github.com/DGtal-team/DGtal/pull/937))
 - New methods to generate basic 3D tubular meshes and height
   fields. New mesh module documentation added. (Bertrand Kerautret,
   [#969](https://github.com/DGtal-team/DGtal/pull/969))
 - Refactoring of CSG operations on Euclidean / Digital shapes to easily
   combine several operations.
   EuclideanShapesUnion, EuclideanShapesIntersection and
   EuclideanShapesMinus are now deprecated. Use EuclideanShapesCSG
   instead.
   DigitalShapesUnion, DigitalShapesIntersection and
   DigitalShapesMinus are now deprecated. Use DigitalShapesCSG
   instead. (Jérémy Levallois
   [#962](https://github.com/DGtal-team/DGtal/pull/962))
 - Add various methods in the Mesh class to get the bounding box, to change the
<<<<<<< HEAD
   mesh scale or to subdivide triangular faces. (Bertrand Kerautret, [#990](https://github.com/DGtal-team/DGtal/pull/990))
=======
   mesh scale or to subdivide triangular faces. (Bertrand Kerautret, [#990](https://github.com/DGtal-team/DGtal/pull/990) and  [#992](https://github.com/DGtal-team/DGtal/pull/992))
>>>>>>> b42acd3e
 - New copy constructor and copy operator on Mesh object (and documentation added about vertex ordering for obj format).
   (Bertrand Kerautret, [#976](https://github.com/DGtal-team/DGtal/pull/976))

- *Arithmetic Package*
 - Algorithm to compute the fraction of smallest denominator in between
	two irreducible fractions (Isabelle Sivignon [#949](https://github.com/DGtal-team/DGtal/pull/949))


## Bug Fixes

- *Configuration*
 - Fix issue #925, detection of Eigen3 (3.1 minimum) and also issue
 #924, DGtal configuration file when using Eigen3.  (Jacques-Olivier
 Lachaud, [#926](https://github.com/DGtal-team/DGtal/pull/926))

- *Base Package*
 - Fix bug with LabelledMap copy constructor and copy iterator. (Roland
   Denis, [#973](https://github.com/DGtal-team/DGtal/pull/973))
 - Fix bug with Labels iterator when first index is set (Roland Denis,
 [#972](https://github.com/DGtal-team/DGtal/pull/972))
 - Iterator category fix for boost > 1.57 (David Coeurjolly,
 [#938](https://github.com/DGtal-team/DGtal/pull/938))
 - Cleanup of DGtal namespaces. (David Coeurjolly,
 [#993](https://github.com/DGtal-team/DGtal/pull/993))
 

- *Geometry Package*
 - Fix bug occuring in the computation of the Faithful Polygon (class FP)
   in the closed case, ie. with circulators.
   (Tristan Roussillon, [#939](https://github.com/DGtal-team/DGtal/pull/939))
 - Fixing DSS based length estimator on open curves. (David
   Coeurjolly, [#941](https://github.com/DGtal-team/DGtal/pull/941))
 - Fix bug of method ArithmeticalDSL::getPoint with negative values
   of positions as input arguments.
   (Tristan Roussillon, [#944](https://github.com/DGtal-team/DGtal/pull/944))
 - Fix too restrictive asserts of methods
	ArithmeticalDSSConvexHull::smartCH and
	ArithmeticalDSSConvexHull::smartCHNextVertex to ena ble negative
	positions as input arguments. (Isabelle Sivignon,
	[#950](https://github.com/DGtal-team/DGtal/pull/950)) 	 
 - Fix Bezout Vector computation (Isabelle Sivignon,
 [#948](https://github.com/DGtal-team/DGtal/pull/948))
 - Fix issues with SphereFitting and TensorVoting local estimators on
   digital surfaces (Jérémy Levallois, David Coeurjolly
   [#970](https://github.com/DGtal-team/DGtal/pull/970))

- *IO Package*
 - Performance improvement of color managment in Display3D, Board3D
   and Viewer3D: no more "createNew...List" when setting a new
   color. (David Coeurjolly,
   [#958](https://github.com/DGtal-team/DGtal/pull/958))
 - Radius and resolution of balls have been fixed when used to
   represent a 3D point in grid mode (David Coeurjolly,
   [#978](https://github.com/DGtal-team/DGtal/pull/978))
 - Change in the mesh export in OFF format: now it tries by default to export colors (if stored).
   (Bertrand Kerautret, [#985](https://github.com/DGtal-team/DGtal/pull/985))
 - Bugfix in quad visualization in BoardD3D and Viewer3D (David
   Coeurjolly, [#980](https://github.com/DGtal-team/DGtal/pull/980))
 - Fix warnings message of std::abs in Display3D.    (Bertrand Kerautret,
   [#991](https://github.com/DGtal-team/DGtal/pull/991))
 - Fix memory leaks present in the Viewer3d.  (Bertrand Kerautret,
   [#995](https://github.com/DGtal-team/DGtal/pull/995))


- *Kernel Package*
  - BasicDomainSubSampler can now handle non 0 origin point. This update also correct
    the search of point which are outside the source domain (it is now checked in testBasicPointFunctors).
    (Bertrand Kerautret, [989](https://github.com/DGtal-team/DGtal/pull/989)).

- *Topology  Package*
  - Fix loop bug in extractAllConnectedSCell of Surfaces from helpers.
    (Bertrand Kerautret, [994](https://github.com/DGtal-team/DGtal/pull/994)).


# DGtal 0.8


## New Features / Critical Changes

- *General*
 - This Changelog has been ported to MarkDown (David Coeurjolly,
   [#846](https://github.com/DGtal-team/DGtal/pull/846))
 - The DGtal main website is now http://dgtal.org

 - Global refactoring of base functors (David Coeurjolly,
   [#861](https://github.com/DGtal-team/DGtal/pull/861))
    - BasicFunctor functors have been moved to functors:: namespace.
    - DefaultFunctor has been renamed functors::Identity.
    - xxxFunctor have been renamed to xxx.

 - Moving graph, topology, geometry/estimation concepts into
   namespace concepts::, also moving some functors into namespace
   functors:: (Jacques-Olivier Lachaud,
   [#912](https://github.com/DGtal-team/DGtal/pull/912)).

- *DEC Package*
 - DGtal 0.8 contains the first release of the Discrete Exterior
   Calculus Package. DEC provides an easy and efficient way to
   describe linear operator over various structure. Basic operators,
   such as Hodge duality operator or exterior derivative, can be
   combined to create classical vector analysis operator such as
   gradient, curl and divergence. (Pierre Gueth,
   [#877](https://github.com/DGtal-team/DGtal/pull/877))


- *Geometry Package*
 - Add digital nD Voronoi Covariance Measure support, as well as
  digital geometric estimators based on it. Add tests and examples of
  feature detection with VCM. (Jacques-Olivier Lachaud,
  [#803](https://github.com/DGtal-team/DGtal/pull/803))

 - Add Integral Invariant estimators so that they meet the concept of
  surface local estimator. Add geometric functors to define easily all
  the geometric estimators that can be built from the volume and
  coariance matrix. Previous estimators (IntegralInvariantMeanCurvatureEstimator
  and IntegralInvariantGaussianCurvatureEstimator) are removed. Please use
  the new ones instead. (Jeremy Levallois, Jacques-Olivier Lachaud,
  [#803](https://github.com/DGtal-team/DGtal/pull/803)
  [#856](https://github.com/DGtal-team/DGtal/pull/856)
  [#893](https://github.com/DGtal-team/DGtal/pull/893))

 - Various geometric predicates are now available in order to test the
  orientation of three points in the planes. Most classes are template
  classes parametrized by a type for the points (or its coordinates)
  and an integral type for the computations. They always return an
  exact value (or sign), provided that the integral type used for the
  computations is well chosen with respect to the coordinates of the
  points. Some implementations do not increase the size of the input
  integers during the computations. (Tristan Roussillon,
  [#755](https://github.com/DGtal-team/DGtal/pull/755))

 - Logarithmic construction of an arithmetical DSS of minimal
   parameters from a bounding DSL and two end points (ctor of
   ArithmeticalDSS) (Tristan Roussillon,
   [#819](https://github.com/DGtal-team/DGtal/pull/819))

 - Proof-of-concept that path-based norms can be implemented in a
   separable approach using logarithmic cost predicates
   (experimental::ChamferNorm2D). (David Coeurjolly,
   [#898](https://github.com/DGtal-team/DGtal/pull/898))

 - Logarithmic construction of an arithmetical DSS of minimal
   parameters from a bounding DSS (of known leaning points)
   and two end points (ctor of
    ArithmeticalDSS) (Tristan Roussillon,
    [#914](https://github.com/DGtal-team/DGtal/pull/914))

 - Feature extraction algorithm from Tensor Voting.(Jérémy Levallois,
   David Coeurjolly,
   [#895](https://github.com/DGtal-team/DGtal/pull/895))

 - Ray shooting intersection predicates (ray-triangle, ray-quad,
   ray-surfel) added in geometry/tools (David Coeurjolly,
   [#904](https://github.com/DGtal-team/DGtal/pull/904))


- *IO Package*
  - Now VolReader/VolWriter and LongvolReader/LongvolWriter support the
   usage of Center-(X,Y,Z) parameters, as described in Vol file
   specification. (Jérémy Levallois,
   [#879](https://github.com/DGtal-team/DGtal/pull/879))

- *Math Package*

    - New classes to compute nD eigen decomposition of symmetric
      matrix (class EigenDecomposition).  Add tests. (Jacques-Olivier
      Lachaud, #803)
    - Simple Linear Regression tool added (backport from
      imagene). (David
      Coeurjolly, [#794](https://github.com/DGtal-team/DGtal/pull/794))

- *Kernel package*
  - BasicPointFunctors functors have been moved in the functors::
    namespace (David Coeurjolly,
    [#863](https://github.com/DGtal-team/DGtal/pull/863))

- *For developpers*
     - Google Benchmark can be enabled to allow micro-benchmarking in
         some DGtal unit tests (https://github.com/google/benchmark)
         (David Coeurjolly,
         [#790](https://github.com/DGtal-team/DGtal/pull/790))

- *Images*
   - Classes to perform rigid transformations of 2D and 3D images
     (Kacper Pluta,
     [#869](https://github.com/DGtal-team/DGtal/pull/869))

## Changes

- *Base Package*
 - Add comparison operators in variants of CountedPtr. Improve
   coverage of these classes and fix compilation problem
   (Jacques-Olivier Lachaud)
 - Update doc of CountedPtr, CountedPtrOrPtr and
   CountedConstPtrOrConstPtr. Add asserts. Add tests. Fix issue 773
   (https://github.com/DGtal-team/DGtal/issues/773). (Jacques-Olivier
   Lachaud, [#894](https://github.com/DGtal-team/DGtal/pull/894)).
 - XXXOutputRangeYYY classes are now called
   XXXRangeWithWritableIteratorYYY (Tristan Roussillon,
   [#850](https://github.com/DGtal-team/DGtal/pull/850)).

- *Geometry Package*
 - Fix and add concept of CSurfelLocalEstimator and related ground
  truth estimators for implicit polynomial shapes
  (TrueDigitalSurfaceLocalEstimator). (Jacques-Olivier Lachaud,
  [#803](https://github.com/DGtal-team/DGtal/pull/803))
 - Random-access iterators added in ArithmeticalDSL. (Tristan
   Roussillon, [#801](https://github.com/DGtal-team/DGtal/pull/801))
 - Updates in Metric concepts: better and simpler concept structure
   and a new adapter to adapt any euclidean metric to a digital one
   (with values on Z) (David Coeurjolly,
   [#870](https://github.com/DGtal-team/DGtal/pull/870)
 - CubicalSudivision has been renamed SpatialCubicalSubdivision and
   moved to "geometry/tools" (David Coeurjolly,
   [#862](https://github.com/DGtal-team/DGtal/pull/862))

- *IO Package*
  - Better handling of materials in Board3D and OBJ exports. (David
    Coeurjolly,
    [#784](https://github.com/DGtal-team/DGtal/pull/784))
  - New 'basic' display mode for surfels (oriented or not), useful for
    large digital surface displays (quads instead of 3D prism)
    (Bertrand Kerautret,
    [#783](https://github.com/DGtal-team/DGtal/pull/783))
  - New clear() method to subclasses of Display3D (Viewer3D and
    Board3D) to clear the current drawning buffer. (Kacper Pluta,
    [#807](https://github.com/DGtal-team/DGtal/pull/807))
  - New draw() method for 3D display models (Viewer3D and Board3D) to
    display surfels with prescribed normal vectors (David Coeurjolly,
    [#802](https://github.com/DGtal-team/DGtal/pull/802)).
  - When exporting an 3D visualization to OBJ, a new option will
    rescale the geometry to fit in [-1/2,1/2]^3. (David Coeurjolly,
    [#820](https://github.com/DGtal-team/DGtal/pull/820))
  - New raw import/export for 32 bits images (Bertrand Kerautret,
	[#877](https://github.com/DGtal-team/DGtal/pull/876))

- *Kernel Package*

  - New functor DomainSubSampler allowing to apply different
    samplings with larger or smaller size on N dimensional domain. New tests
    and examples are given for 2D and 3D images (Bertrand Kerautret,
    [825](https://github.com/DGtal-team/DGtal/pull/825) and
    [882](https://github.com/DGtal-team/DGtal/pull/882)).

- *Shapes Package*
  - Shape concepts have been moved to concepts:: namespace (David
  Coeurjolly, [#871](https://github.com/DGtal-team/DGtal/pull/871))

- *Topology Package*
  - Surfaces::findABell accepts now arbitrary pair of points (Jacques-Olivier Lachaud, David Coeurjolly,
    [#851](https://github.com/DGtal-team/DGtal/pull/851))



## Bug Fixes


- *Base Package*

  - Fixing issue on Circulator/IteratorFunctions (related to #770 on
    MacOS).

- *Kernel Package*
  - BinaryPointPredicate is now specialized for DGtal::AndBoolFct2 and
    DGtal::OrBoolFct2 in order to guarantee that the second computation
    is not performed when the first point predicate return false (resp. true)
    with DGtal::AndBoolFct2 (resp. DGtal::OrBoolFct2) (Tristan Roussillon
    [#852](https://github.com/DGtal-team/DGtal/pull/852)).

- *Geometry Package*
  - Bug fix in PowerMap construction. (David Coeurjolly,
    [#814](https://github.com/DGtal-team/DGtal/pull/814))
  - Bug fix in 3d display of StandardDSS6Computer (Tristan Roussillon
    [#854](https://github.com/DGtal-team/DGtal/pull/854))

- *Topology Package*
  - small fix in ImplicitDigitalSurface. (Jacques-Olivier Lachaud,
    [#803](https://github.com/DGtal-team/DGtal/pull/803))
  - fix examples volTrackBoundary and volScanBoundary for DEBUG mode (Jacques-Olivier Lachaud, David Coeurjolly,
    [#851](https://github.com/DGtal-team/DGtal/pull/851))
  - New methods to fill the interior/exterior of digital contours (in the Surface class of topology/helpers).  (Bertrand Kerautret   [#827](https://github.com/DGtal-team/DGtal/pull/827))


- *Graph Package*
  - fix examples volDistanceTraversal for DEBUG mode (Jacques-Olivier Lachaud, David Coeurjolly,
    [#851](https://github.com/DGtal-team/DGtal/pull/851))

- *Image Package*
  - Fixing template types in ImageAdapter (David Coeurjolly,
    [#835](https://github.com/DGtal-team/DGtal/pull/835))
  - Fixing image thresholders (SimpleThresholdForegroundPredicate and
    IntervalForegroundPredicate) which require CConstImage instead of
    CImage (David Coeurjolly,
    [#843](https://github.com/DGtal-team/DGtal/pull/843))

- *IO*
  - Bug fix for reading PGM(P2) 3D. (Kacper Pluta,
   [#853](https://github.com/DGtal-team/DGtal/pull/853))
  - Renaming BasicColorToScalarFunctors namespace to functors:: (David
    Coeurjolly,  [#857](https://github.com/DGtal-team/DGtal/pull/857))
  - Fix OpenGL warnings by redefining openGL primitive (glSphere) (Bertrand Kerautret [#981](https://github.com/DGtal-team/DGtal/pull/891))

=== DGtal 0.7 ===

*General*

    - Unit tests build is now disabled by default (to turn it on, run cmake with "-DBUILD_TESTING=on")

    - The "boost program option library" dependency was removed.

    - DGtal needs boost >= 1.46.

    - Thanks to new compiler warning option (-Wdocumentation), the doxygen documentation has been considerably improved.

*Base Package*

    - Complete rewriting of Clone, Alias and ConstAlias
      classes. Parameter passing is now documented with a standardized
      method to determine parameters unambiguously. Associated classed
      CowPtr, CountedPtrOrPtr and CountedConstPtrOrConstPtr are now used
      in conjunction with the previous classes.

    - Few improvments in Clock and Trace base classes.

*Kernel Package*

    - Two initialisation methods (initRemoveOneDim and initAddOneDim)
      for the Projector Functor from the BasicPointFunctors class in
      order to simplify the slice images (with example and test in 2D
      slice image extraction from 3D volume file).

    - New basic functors:
	- SliceRotator2D: to rotate 2D Slice images from 3D volume.
	- Point2DEmbedderIn3D: a simple functor to embed in 3d a 2d points (useful to extract 2D image from 3D volume).

    - Sets have been updated to own their domain with a copy-on-write pointer, in order to avoid some inconsistencies.

*Topology Package*

    - Fixing bugs in Object::isSimple for some digital
      topologies. Speed of Object::isSimple has been improved. Homotopic
      thinning is much faster (even without a precomputed simplicity
      table).

    - Objects have been updated to use Clone services.

*Geometry Package*

    - New classes to deal with arithmetical digital straight segments.
      Now the representation of the primitives and their recognition
      along a discrete structure are separated. The unique class ArithmeticalDSS,
      which was a segment computer, has been replaced by mainly three classes:
      ArithmeticalDSL, ArithmeticalDSS and ArithmeticalDSSComputer.
      This is described in a doc page of the geometry package.
      Note that Backward/Forward suffixes have been renamed into Back/Front.
      Moreover, get prefixes for data members accessors have been removed.

    - Generic adapter to transform a metric (model of CMetric) with
      monotonic (see doc) properties to a separable metric (model of
      CSeparableMetric) which can be used in
      VoronoiMap/DistanceTransformation algorithms.

    - New possibility to access the 3 2D ArithmeticDSS object within an
      ArithmeticDSS3d.

    - New local estimator adapter to make easy implementation of locally defined differential
      estimator on digital surfaces.

    - New documentation on local estimators from digital surface
      patches and surfel functors. New normal vector estimator from
      weighted sum of elementary surfel normal vectors added.

    - With an optional binding with CGAL and Eigen3, new curvature and
      normal vector estimators have been added. For instance, you can
      now estimate curvature from polynomial surface fitting (Jet
      Fitting) and Monge forms.

    - Minor improvements in the spherical accumulator.

    - Improvement of integral invariant estimators (better memory footprint, ...).
      They also allow to estimate principal curvatures using Covariance matrix.
      Covariance matrix is also "masks" based, so the computation is efficient.

    - New algorithms to compute the minimal characteristics of a
      Digital Straight Line subsegment in logarithmic time using local
      convex hulls or Farey Fan. Also works when the DSL
      characteristics are not integers.

    - Chord algorithm for (naive) plane recognition and width computation.

    - New organization for computing primitives. Introduction of the concept
      of PrimitiveComputer and specialization. COBA algorithm and Chord algorithm
      are now models of AdditivePrimitiveComputer.

    - Introduction of the primitive ParallelStrip, computed by COBA and Chord algorithms

    - New documentation for planarity decision, plane recognition and width computation.
      Quantitative and qualitative evaluation of COBA and Chord algorithm.

    - Bug fix in COBA algorithm when extending an empty computer with a group of points.

    - add standard plane recognition with adapter classes both for COBA and Chord algorithm.

*Shape Package*

    - The class MeshFromPoints was transformed into Mesh (more from
      shapes/fromPoints to shapes/ directory), iterators on mesh
      points and mesh face.

*Topology Package*

    - The class SCellToMidPoint is now deprecated. Use CanonicSCellEmbedder instead
      to map a signed cell to its corresponding point in the Euclidean space

*IO Package*

    - Complete refactoring of 3D viewers and boards (Viewer3D, Board3DTo2D).
    - New Board3D to export 3D displays to OBJ 3D vector format.
    - A new display of 2D and 3D image in Viewer3D.
    - New reader: HDF5 file with 2D image dataset(s) (8-bit with palette and 24-bit truecolor with INTERLACE_PIXEL).
    - New GenericReader and Generic Writer for both 2D, 3D and ND images.
    - Adding a Table Reader to extract objets given in a specific column from a text file.
    - Adding missing PPM Reader.
    - Adding missing DICOM reader (with ITK library)
    - Adding ITK reader and ITK writer
    - OpenInventor (SOQT/Coin3D) based viewer has been removed (please consider release <=0.6 if interested).

*Image Package*

    - New concepts : CImageFactory to define the concept describing an
      image factory and CImageCacheReadPolicy/CImageCacheWritePolicy
      to define the concept describing cache read/write policies.

    - New classes : ImageFactoryFromImage to implement a factory to
      produce images from a "bigger/original" one according to a given
      domain, ImageCache to implement an images cache with 'read and
      write' policies, TiledImageFromImage to implement a tiled image
      from a "bigger/original" one.

    - ImageContainerByITKImage complies with CImage.
      The container has been moved from the DGtal::experimental namespace to
      the main DGtal namespace.

*Graph Package*

    - New graph visitor, which allows to visit a graph according to
      any distance object (like the Euclidean distance to some point).

*Math Package*

    - add Histogram class and CBinner concept.
    - add math concepts diagram.


=== DGtal 0.6 ===

 *General*
    - Multithread capabilities via OpenMP are now detected during DGtal
      build. Example of usage can be found in the Volumetric module.

 *Documentation*
    - update documentation for boost concepts, so that subconcepts are
      displayed and html reference pages are pointed.
    - package/module documentation files are now in their associated
      package folder (e.g. kernel/doc/ for kernel package related
      documentation pages). The "make doc" command (or "make dox", see
      below) generates the documentation in the "html/" sub-folder of your
      current build folder.
    - latex citations within doxygen documents are now working

 *Base Package*
    - correct concept checks for some range concepts.
    - Statistic class moved to math package

 *Kernel Package*
    - digital sets are now also point predicates, update of
      DigitalSetDomain accordingly. As a consequence, SetPredicate is
      now deprecated.
    - exposed Compare template parameter of underlying std::set in
      DigitalSetBySTLSet class.

    - new documentation for module digital sets.

 *Arithmetic Package*
    - new class for representing lattice polytopes in 2D (with cut
      operations)
    - bugfix in LighterSternBrocot::Fraction
    - bugfix in ArithmeticalDSS (thanks, Kacper)

 *Image Package*
    - Update on image writers (no colormap required for scalar only writers).
      Documentation updated.
    - New image adapters to adapt both domains and values of an image (ImageAdapter
      and ConstImageAdapter).
    - several enhancements of the main image concept and its image
      container models

 *Geometry Package*
    - New primitives for digital plane recognition. Naive planes, and
      more generally planes with arbitrary axis-width can be detected
      and recognized incrementally. Based on a COBA algorithm
      implementation, which uses 2D lattice polytopes.
    - Fréchet segment computer added to compute bounded simplifications of
      digital curves for instance.
    - Complete rewritting of volumetric tools by separable processes:
      new generic algorithms (VoronoiMap, PowerMap) and metric
      concepts hierarchy (l_2, l_p, ...p) to efficiently compute
      DistanceTransformation, ReverseDistanceTransformation and
      preliminary medial axis extraction.
    - Separable volumetric tools are now multithread using OpenMP.
    - New curvature estimator in 2D/3D based on integral invariants
      (both mean and gaussian curvatures in 3D).

 *Shape Package*
    - New operators available on digital and Euclidean shapes (Union,
      Intersection, Minus)

 *Topology Package*
    - update documentation for digital surfaces and digital surface
      containers so as to emphasize the fact that the ranges are only
      single-pass.

 *Graph Package*
    - New package gathering graph related structures and algorithms
      (visitors, graph concepts, ...)
    - Add concepts for graph visitors
    - Add boost::graph support for DigitalSurface
    - Add documentation for graph package.

 *Math Package*
    - Exact exponentiation x^p by squaring on O(log p) added
      (BasicMathFunctions::power).

 *For developers*
    - new "make dox" target to only build dox file documentation
      ("make doc" for complete documentation build)


=== DGtal 0.5.1 ===
Posted on June, 6th, 2012 by David Coeurjolly

    - New way to cite package/module authors in the documentation
    - Improvement of DGtal::GridCurve ranges
    - Improvement of package concepts  in the  documentation
    - new documentation for DGTal build on MSWindows
    - arithmetic is now a main package (previously in math)
    - Specialized classes for classical metric adjacencies


=== DGtal 0.5 ===
Posted on May, 9th, 2012 by David Coeurjolly

Many changes have been pushed to this release with a lot of nice
tools.  Before going into details component by component, we would
like to focus on a couple of new cool features:

  - new arithmetic package (fractions, models of fraction,
    Stern-Brocot, continued fraction,...)
  - new nD DigitalSurface model (collections of (n-1) topological cells
    with many tools/utilities to track surface elements)
  - update of the build system to make easier the use of DGtal in your
    projects.
  - DGtal and DGtalTools
  - many bugfixes..

* Overall  Project

  - In previous DGtal releases, tools were given in the source
    "tools/" folder. In this release, we have chosen to move the
    tools to another GitHub project
    (http://github.com/DGtal-team/DGtalTools) with a specific
    development process. Please have a look to this project to get
    nice tools built upon the DGtal library.

  - cmake scripts and DGtalConfig have been widely updated to make
    easier the use of the library in your own code

  - We are debugging both the code and the scripts to make it compile
    on windows. We still have couple of issues but most of DGtal
    compiles.

  - Again, efforts have been done on the documentation.


* Package Topology:

 - Creation of the graph concept (see Doxygen documentation)

 - Graph tools have been added: breadth first visitor for any model of
   graph

 - Creation of high-level classes to represent several kinds of
   digital surfaces. Surfaces are n-1 dimensional objetcs and may be
   open or closed. There are several models of digital surface
   containers: boundary of a set of points, explicit set of surfels,
   boundary of a digital object defined by a predicate, frontier
   between two regions, light containers that are discovered on
   traversal but not stored explicitly, etc.

 - All these digital surfaces can be manipulated through the same
   object (DigitalSurface), whichever the container.

 - DigitalSurface is a model of a graph whose vertices are the surfels
   and whose arcs are the connections between surfels.

 - Definition of umbrellas over digital surfaces, that forms faces on
   the surface graph.

 - In 3D, digital surface form combinatorial 2-manifolds with boundary

 - Digital surface can be exported in OFF format

 - Several examples using digital surfaces are provided, like
   extracting isosurfaces from images or volume files defining
   surfaces in labelled images.

* Package Algebraic (new package)

 - Definition of n-variate polynomial as a one-dimensional polynomial
   whose coefficients are n-1-variate polynomials. Coefficient ring
   and dimension are templated.

 - Creation of a reader that can transform a string representation of
   multivariate polynomial into such polynomial object. Use
   boost::spirit.

 - Example using package Topology to extract and display implicit
   polynomial surfaces in 3D.

* Package Arithmetic (new package)

 - Standard arithmetic computations are provided: greatest common
   divisor, Bézout vectors, continued fractions,  convergent.

 - Several representations of irreducible fractions are provided. They
   are based on the Stern-Brocot tree structure. With these fractions,
   amortized constant time operations are provided for computing
   reduced fractions.

 - An implementation of patterns and subpatterns is provided, based on
   the irreducible fractions.
 - A representation of digital standard line in the first quadrant is
   provided, as well as fast algorithms to recognize digital straight
   subsegments.


* Package Image

  - Complete refactoring of Images and ImageContainers (more
    consistent design)

  - Documentation added

  - Graph of concepts added in the documentation


* Package Geometry

  - New SegmentComputer (a.k.a. geometrical primitives to use for
    recognition, curve decomposition,...) : ArithDSS3D (3D DSS), DCA
    (Digital Circular Arcs), CombinatorialDSSS, ...

  - New normal vector field estimation based on elementary normal
    vector convolution in n-D

  - Distance Transformation by Fast Marching Method added.

* Package IO

  - Complete refactoring of the way a DGtal object is displayed in
    boards/viewers.

  - New 2D board  backend: you can export your drawning in TikZ for
    latex includes.


=== DGtal 0.4 ===
Posted on September 26, 2011 by David Coeurjolly

	* Global changes:
	   - A better decomposition of DGtal algorithms and
	data structures into packages.
	   - By default, DGtal is built with minimal dependencies.
	   - Concepts and concept checking mechanism have been
	considerably improved.

	* Kernel Package: refactoring of Integer types considered in
	DGtal.

	* Topology Package: Interpixel/cellular topological model,
	boundary tracking tools, ...

	* Geometry Package:
	  - many things have been added in the 1D contour analysis module:
	multi-modal representation of 1D contours and curves (GridCurve facade),
	decomposition/segmentation into primitives, many differential
	estimators added, helpers for multigrid comparison of estimators
	  - multigrid digital set generators from implicit and parametric
	shapes in dimension 2.

	* I/O Package: refactoring/enhancements of DGtal boards and
	viewers,  enhancement of 2D boards with libcairo and a new
	Board3Dto2D board has been added.


	* Tools: multigrid shapeGenerator/contourGenerator added,
	lengthEstimator/estimatorComparator  added for differential
	estimator multigrid comparison, connected components extraction in
	3D, ...

	* Documentation: User guide has been improved thanks to a
	decomposition of the library into packages.

=== DGtal 0.3.1 ===
Posted on April 4, 2011 by David Coeurjolly

	* Quick release due to a build problem on linux. No more feature
	added.
	* Preliminary cellular grid documentation added.
	* Documentation cleanup.




=== DGtal 0.3.0 ===
Posted on April 1, 2011 by David Coeurjolly

Beside the DGtal presentation at DGCI 2011, we are pleased to announce a new DGtal release 0.3.0.

New features:

    User-guide added (based on doxygen system)
    Kernel: new concepts and controls to enhance the Interger type management, new iterators (Range/SubRange) on HyperRectDomains.
    Topology: interpixel model added (cells, boundary tracking mechanisms,…)
    Geometry 2D: 2D curve primitive decomposition, tangential cover, convexity/concavity decomposition.
    Geometry nD: reverse Euclidean distance transformation
    Visualisation: stream mechanism to visualize 3D DGtal objects with libQGLViewer (optional)
    Shape generator factory added in nD

BugFixes, enhancements:

    Many bugs have been fixed for this release.
    cmake DGtal dependency checking process is more stable now

Known problems:

    For technical reasons, we haven’t be able to verify that this release also compile on Windows Visual Studio systems (see ticket #87). A new release will fix this problem as soon as possible.
    All open tickets





=== Older Releases ===





2011-04-01 dcoeurjo
	* Release 0.3.0
	* Kernel: global enhancement of different Integer types and
	associated concepts.
	* Topology: interpixel topology, cells, surface tracking
	* Geometry2D: contour primitive decomposition, tangential cover,
	convexity/concavity decomposition.
	* GeometrynD: Reverse DT transformation (Euclidean)
	* Infrastructure: 3D visualisation of DGtal objects with
	libQGLViewer, shape factory
	* IO: PointListReader added
	* Documentation: first DGtal user-guide


2010-01-12 dcoeurjo
	* Release 0.2
	* Kernel: DGtalBoard mechanism for 2D drawing of DGtal objects, ..
	* Geometry package
	   - Volumetric: distance transformation with separable	metric
	(l2, l1 and linfinity) in arbitrary dimension
	   - 2D: Arithmetical DSS, Greedy decomposition of a contour into
	primitives, FreemanChain code iterators
	* Topolopy package: Set, Adjacencies, Object, border extraction,
	connected components computation, ...
	* IO: 2D file formats with Magick++, Vol/Raw format in 3D, Raw
	format in n-D (non-portable)
	* Misc: Compiles on linux, MacOS and VisualStudio 2008


2010-21-05 dcoeurjo
	* Iterators added to PointVector
  * Debug methods removed in Trace class
  * Many bug fixes for VS compatibility

2010-05-15 dcoeurjo
  * Assert.h: added macro ASSERT() added based on the boost/assert.hpp (TODO: implement a nice callback)
  * Point and Vector templated classes added
  * Space.*: skeleton of a DGtal::Space added

2010-03-03 dcoeurjo
	* math/MeasureOfStraightLines: new class to compute the measure of a set of Straight lines defined as a polygon in the (a,b) parameter space.
	* test_measure: added

2010-02-17 dcoeurjo
  * Trace: new class models for output streams in Trace class.
  * TraceWriter/TraceWriterTerm/TraceWriterFile: added

2010-02-12 dcoeurjo
  * models: bug fix  in INLINE commands
  * Trace/Clock: minor edit and bug report

2010-01-05 dcoeurjo
  * Trace can be initialized on diffrent output stream (e.g. std::cerr or a file stream)
  * test_trace: update to test the new API

2010-01-04 dcoeurjo
  * Clock: no more static variables and methods (in order to have several running clocks)
  * Trace: new interface and the endBlock displays and returns the ellapsed time within the block

2009-12-28 dcoeurjo
  * Trace: a new class to trace out messages to the standard output. Four type of messages are possible: info, debug, error and "emphased". On color linux terminal, messages appears with an appropriate color foreground.
  * test_trace: an illustration of the Trace interface

2009-12-14 dcoeurjo
  * CMakeLists, test_clock updates to ensure compatibility with VisualStudio
  * New cmake options
    - OPTION(BUILD_SHARED_LIBS "Build shared libraries." ON)
    - OPTION(BUILD_TESTS "Build tests." ON)

2009-12-11 dcoeurjo
	* CMakeLists scripts and first backport from imagene (Clock class)

2009-12-11 dcoeurjo
	* Repository cleanup:
		  - Modeles and genereateClass.sh removed
      - JOL scripts & templates added


2009-12-03 dcoeurjo
	* Modeles: class templates added with generateClass.sh script<|MERGE_RESOLUTION|>--- conflicted
+++ resolved
@@ -75,11 +75,8 @@
    instead. (Jérémy Levallois
    [#962](https://github.com/DGtal-team/DGtal/pull/962))
  - Add various methods in the Mesh class to get the bounding box, to change the
-<<<<<<< HEAD
-   mesh scale or to subdivide triangular faces. (Bertrand Kerautret, [#990](https://github.com/DGtal-team/DGtal/pull/990))
-=======
    mesh scale or to subdivide triangular faces. (Bertrand Kerautret, [#990](https://github.com/DGtal-team/DGtal/pull/990) and  [#992](https://github.com/DGtal-team/DGtal/pull/992))
->>>>>>> b42acd3e
+
  - New copy constructor and copy operator on Mesh object (and documentation added about vertex ordering for obj format).
    (Bertrand Kerautret, [#976](https://github.com/DGtal-team/DGtal/pull/976))
 
@@ -117,7 +114,7 @@
    (Tristan Roussillon, [#944](https://github.com/DGtal-team/DGtal/pull/944))
  - Fix too restrictive asserts of methods
 	ArithmeticalDSSConvexHull::smartCH and
-	ArithmeticalDSSConvexHull::smartCHNextVertex to ena ble negative
+	ArithmeticalDSSConvexHull::smartCHNextVertex to enable negative
 	positions as input arguments. (Isabelle Sivignon,
 	[#950](https://github.com/DGtal-team/DGtal/pull/950)) 	 
  - Fix Bezout Vector computation (Isabelle Sivignon,
