--- conflicted
+++ resolved
@@ -1,20 +1,14 @@
 # DGtal 2.1.beta
 
-<<<<<<< HEAD
 ## New features
+
+-*DGtal project*
+ - The default branch for the `DGtal-team/DGtal` project has been switched from `master` to `main` (David Coeurjolly, [#1812](https://github.com/DGtal-team/DGtal/pull/1812))
 
 - *Geometry*
   - Add a generic quick hull variant that can process arbitrary input lattice points and outputs their convex hull, even if it is not full dimensional (Jacques-Olivier Lachaud, [#1803](https://github.com/DGtal-team/DGtal/pull/1803))
   - Add affine geometry module for determining the affine dimension of a subset of points or a set of vectors, and for providing bases and orthogonal bases in reduced-echelon form or in LLL-form (Jacques-Olivier Lachaud, [#1803](https://github.com/DGtal-team/DGtal/pull/1803))
-  
-	
-=======
-## New features
-
--*DGtal project*
- - The default branch for the `DGtal-team/DGtal` project has been switched from `master` to `main` (David Coeurjolly, [#1812](https://github.com/DGtal-team/DGtal/pull/1812))
-
->>>>>>> e1202315
+
 ## Changes
 
 - *IO*
@@ -24,12 +18,8 @@
   - ConvexityHelper::computeLatticePolytope can now outputs exact lattice polytopes for k-dimensional sets of points in dD, whenever k in 0,1,d-1,d (Jacques-Olivier Lachaud, [#1803](https://github.com/DGtal-team/DGtal/pull/1803))
 
 - *Documentation*
-<<<<<<< HEAD
-  - Refactoring of the volumetric examples in the Shortcuts (David Coeurjolly,  [#1807](https://github.com/DGtal-team/DGtal/pull/1807)).
-=======
   - Refactoring of the volumetric examples in the Shortcuts (David Coeurjolly, [#1807](https://github.com/DGtal-team/DGtal/pull/1807))
   - Removing the doxygen image includes for the latex target (David Coeurjolly, [#1811](https://github.com/DGtal-team/DGtal/pull/1811))
->>>>>>> e1202315
 
 ## Bug fixes
 
