--- conflicted
+++ resolved
@@ -53,14 +53,10 @@
     (David Coeurjolly, [#1596](https://github.com/DGtal-team/DGtal/pull/1596)
   - Fixing bugs in the exclude list for CI
     (David Coeurjolly, [#1602](https://github.com/DGtal-team/DGtal/pull/1602)
-<<<<<<< HEAD
-  - Fix compilation issue in MeshReasder
+  - Fixing bugs in writing Longvol from GenericWriter and tests.
+    (Bertrand Kerautret, [#1610](https://github.com/DGtal-team/DGtal/pull/1610)
+  - Fix compilation issue in MeshReader compilation. 
     (Bertrand Kerautret, [#1611](https://github.com/DGtal-team/DGtal/pull/1611) 
-=======
-  - Fixing bugs in writing Longvol from GenerucWriter and tests.
-    (Bertrand Kerautret, [#1610](https://github.com/DGtal-team/DGtal/pull/1610)
-
->>>>>>> a0c3925e
 
 
 # DGtal 1.2
