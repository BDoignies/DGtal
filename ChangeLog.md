# DGtal 0.8


## New Features / Critical Changes

- *General*
 - This Changelog has been ported to MarkDown (David Coeurjolly,
   [#846](https://github.com/DGtal-team/DGtal/pull/846))
 - The DGtal main website is now http://dgtal.org

 - Global refactoring of base functors (David Coeurjolly,
   [#861](https://github.com/DGtal-team/DGtal/pull/861))
    - BasicFunctor functors have been moved to functors:: namespace.
    - DefaultFunctor has been renamed functors::Identity.
    - xxxFunctor have been renamed to xxx.
    

- *Geometry Package*
 - Add digital nD Voronoi Covariance Measure support, as well as
  digital geometric estimators based on it. Add tests and examples of
  feature detection with VCM. (Jacques-Olivier Lachaud,
  [#803](https://github.com/DGtal-team/DGtal/pull/803))

 - Various geometric predicates are now available in order to test the
  orientation of three points in the planes. Most classes are template
  classes parametrized by a type for the points (or its coordinates)
  and an integral type for the computations. They always return an
  exact value (or sign), provided that the integral type used for the
  computations is well chosen with respect to the coordinates of the
  points. Some implementations do not increase the size of the input
  integers during the computations. (Tristan Roussillon,
  [#755](https://github.com/DGtal-team/DGtal/pull/755))

  - Logarithmic construction of an arithmetical DSS of minimal
    parameters from a bounding DSL and two end points (ctor of
    ArithmeticalDSS) (Tristan Roussillon,
    [#819](https://github.com/DGtal-team/DGtal/pull/819))

- *IO Package*
  - Now VolReader/VolWriter and LongvolReader/LongvolWriter support the 
   usage of Center-(X,Y,Z) parameters, as described in Vol file 
   specification. (Jérémy Levallois, 
   [#879](https://github.com/DGtal-team/DGtal/pull/879))

- *Math Package*

    - New classes to compute nD eigen decomposition of symmetric
      matrix (class EigenDecomposition).  Add tests. (Jacques-Olivier
      Lachaud, #803)
    - Simple Linear Regression tool added (backport from
      imagene). (David
      Coeurjolly, [#794](https://github.com/DGtal-team/DGtal/pull/794))

- *Kernel package*
  - BasicPointFunctors functors have been moved in the functors::
    namespace (David Coeurjolly,
    [#863](https://github.com/DGtal-team/DGtal/pull/863))

- *For developpers*
     - Google Benchmark can be enabled to allow micro-benchmarking in
         some DGtal unit tests (https://github.com/google/benchmark)
         (David Coeurjolly,
         [#790](https://github.com/DGtal-team/DGtal/pull/790))



## Changes

- *Base Package*
 - Add comparison operators in variants of CountedPtr. Improve
   coverage of these classes and fix compilation problem
   (Jacques-Olivier Lachaud)
 - XXXOutputRangeYYY classes are now called
   XXXRangeWithWritableIteratorYYY (Tristan Roussillon,
   [#850](https://github.com/DGtal-team/DGtal/pull/850)).

- *Geometry Package*
 - Fix and add concept of CSurfelLocalEstimator and related ground
  truth estimators for implicit polynomial shapes
  (TrueDigitalSurfaceLocalEstimator). (Jacques-Olivier Lachaud,
  [#803](https://github.com/DGtal-team/DGtal/pull/803))
 - Add Integral Invariant estimators so that they meet the concept of
  surface local estimator. Add geometric functors to define easily all
  the geometric estimators that can be built from the volume and
  coariance matrix. (Jeremy Levallois, Jacques-Olivier Lachaud,
  [#803](https://github.com/DGtal-team/DGtal/pull/803) [#856](https://github.com/DGtal-team/DGtal/pull/856))
 - Random-access iterators added in ArithmeticalDSL. (Tristan
   Roussillon, [#801](https://github.com/DGtal-team/DGtal/pull/801))
 - CubicalSudivision has been renamed SpatialCubicalSubdivision and
   moved to "geometry/tools" (David Coeurjolly,
   [#862](https://github.com/DGtal-team/DGtal/pull/862))
 
- *IO Package*
  - Better handling of materials in Board3D and OBJ exports. (David
    Coeurjolly,
    [#784](https://github.com/DGtal-team/DGtal/pull/784))
  - New 'basic' display mode for surfels (oriented or not), useful for
    large digital surface displays (quads instead of 3D prism)
    (Bertrand Kerautret,
    [#783](https://github.com/DGtal-team/DGtal/pull/783))
  - New clear() method to subclasses of Display3D (Viewer3D and
    Board3D) to clear the current drawning buffer. (Kacper Pluta,
    [#807](https://github.com/DGtal-team/DGtal/pull/807))
  - New draw() method for 3D display models (Viewer3D and Board3D) to
    display surfels with prescribed normal vectors (David Coeurjolly,
    [#802](https://github.com/DGtal-team/DGtal/pull/802)).
  - When exporting an 3D visualization to OBJ, a new option will
    rescale the geometry to fit in [-1/2,1/2]^3. (David Coeurjolly,
    [#820](https://github.com/DGtal-team/DGtal/pull/820))

<<<<<<< HEAD
- *Shapes Package*
  - Shape concepts have been moved to concepts:: namespace (David
  Coeurjolly, [#871](https://github.com/DGtal-team/DGtal/pull/871))

=======
- *Topology Package*
  - Surfaces::findABell accepts now arbitrary pair of points (Jacques-Olivier Lachaud, David Coeurjolly,
    [#851](https://github.com/DGtal-team/DGtal/pull/851))
>>>>>>> cc09a6af

## Bug Fixes


- *Base Package*

  - Fixing issue on Circulator/IteratorFunctions (related to #770 on
    MacOS).

- *Kernel Package*
  - BinaryPointPredicate is now specialized for DGtal::AndBoolFct2 and
    DGtal::OrBoolFct2 in order to guarantee that the second computation
    is not performed when the first point predicate return false (resp. true)
    with DGtal::AndBoolFct2 (resp. DGtal::OrBoolFct2) (Tristan Roussillon
    [#852](https://github.com/DGtal-team/DGtal/pull/852)).

- *Geometry Package*
  - Bug fix in PowerMap construction. (David Coeurjolly,
    [#814](https://github.com/DGtal-team/DGtal/pull/814))
  - Bug fix in 3d display of StandardDSS6Computer (Tristan Roussillon
    [#854](https://github.com/DGtal-team/DGtal/pull/854))

- *Topology Package*
  - small fix in ImplicitDigitalSurface. (Jacques-Olivier Lachaud,
    [#803](https://github.com/DGtal-team/DGtal/pull/803))
  - fix examples volTrackBoundary and volScanBoundary for DEBUG mode (Jacques-Olivier Lachaud, David Coeurjolly,
    [#851](https://github.com/DGtal-team/DGtal/pull/851))

- *Graph Package*
  - fix examples volDistanceTraversal for DEBUG mode (Jacques-Olivier Lachaud, David Coeurjolly,
    [#851](https://github.com/DGtal-team/DGtal/pull/851))

- *Image Package*
  - Fixing template types in ImageAdapter (David Coeurjolly,
    [#835](https://github.com/DGtal-team/DGtal/pull/835))
  - Fixing image thresholders (SimpleThresholdForegroundPredicate and
    IntervalForegroundPredicate) which require CConstImage instead of
    CImage (David Coeurjolly,
    [#843](https://github.com/DGtal-team/DGtal/pull/843))
    
- *IO*
  - Bug fix for reading PGM(P2) 3D. (Kacper Pluta,
   [#853](https://github.com/DGtal-team/DGtal/pull/853))
  - Renaming BasicColorToScalarFunctors namespace to functors:: (David
    Coeurjolly,  [#857](https://github.com/DGtal-team/DGtal/pull/857))
    
=== DGtal 0.7 ===

*General*

    - Unit tests build is now disabled by default (to turn it on, run cmake with "-DBUILD_TESTING=on")

    - The "boost program option library" dependency was removed.

    - DGtal needs boost >= 1.46.

    - Thanks to new compiler warning option (-Wdocumentation), the doxygen documentation has been considerably improved.

*Base Package*

    - Complete rewriting of Clone, Alias and ConstAlias
      classes. Parameter passing is now documented with a standardized
      method to determine parameters unambiguously. Associated classed
      CowPtr, CountedPtrOrPtr and CountedConstPtrOrConstPtr are now used
      in conjunction with the previous classes.

    - Few improvments in Clock and Trace base classes.

*Kernel Package*

    - Two initialisation methods (initRemoveOneDim and initAddOneDim)
      for the Projector Functor from the BasicPointFunctors class in
      order to simplify the slice images (with example and test in 2D
      slice image extraction from 3D volume file).

    - New basic functors:
	- SliceRotator2D: to rotate 2D Slice images from 3D volume.
	- Point2DEmbedderIn3D: a simple functor to embed in 3d a 2d points (useful to extract 2D image from 3D volume).

    - Sets have been updated to own their domain with a copy-on-write pointer, in order to avoid some inconsistencies.

*Topology Package*

    - Fixing bugs in Object::isSimple for some digital
      topologies. Speed of Object::isSimple has been improved. Homotopic
      thinning is much faster (even without a precomputed simplicity
      table).

    - Objects have been updated to use Clone services.

*Geometry Package*

    - New classes to deal with arithmetical digital straight segments.
      Now the representation of the primitives and their recognition
      along a discrete structure are separated. The unique class ArithmeticalDSS,
      which was a segment computer, has been replaced by mainly three classes:
      ArithmeticalDSL, ArithmeticalDSS and ArithmeticalDSSComputer.
      This is described in a doc page of the geometry package.
      Note that Backward/Forward suffixes have been renamed into Back/Front.
      Moreover, get prefixes for data members accessors have been removed.

    - Generic adapter to transform a metric (model of CMetric) with
      monotonic (see doc) properties to a separable metric (model of
      CSeparableMetric) which can be used in
      VoronoiMap/DistanceTransformation algorithms.

    - New possibility to access the 3 2D ArithmeticDSS object within an
      ArithmeticDSS3d.

    - New local estimator adapter to make easy implementation of locally defined differential
      estimator on digital surfaces.

    - New documentation on local estimators from digital surface
      patches and surfel functors. New normal vector estimator from
      weighted sum of elementary surfel normal vectors added.

    - With an optional binding with CGAL and Eigen3, new curvature and
      normal vector estimators have been added. For instance, you can
      now estimate curvature from polynomial surface fitting (Jet
      Fitting) and Monge forms.

    - Minor improvements in the spherical accumulator.

    - Improvement of integral invariant estimators (better memory footprint, ...).
      They also allow to estimate principal curvatures using Covariance matrix.
      Covariance matrix is also "masks" based, so the computation is efficient.

    - New algorithms to compute the minimal characteristics of a
      Digital Straight Line subsegment in logarithmic time using local
      convex hulls or Farey Fan. Also works when the DSL
      characteristics are not integers.

    - Chord algorithm for (naive) plane recognition and width computation.

    - New organization for computing primitives. Introduction of the concept
      of PrimitiveComputer and specialization. COBA algorithm and Chord algorithm
      are now models of AdditivePrimitiveComputer.

    - Introduction of the primitive ParallelStrip, computed by COBA and Chord algorithms

    - New documentation for planarity decision, plane recognition and width computation.
      Quantitative and qualitative evaluation of COBA and Chord algorithm.

    - Bug fix in COBA algorithm when extending an empty computer with a group of points.

    - add standard plane recognition with adapter classes both for COBA and Chord algorithm.

*Shape Package*

    - The class MeshFromPoints was transformed into Mesh (more from
      shapes/fromPoints to shapes/ directory), iterators on mesh
      points and mesh face.

*Topology Package*

    - The class SCellToMidPoint is now deprecated. Use CanonicSCellEmbedder instead
      to map a signed cell to its corresponding point in the Euclidean space

*IO Package*

    - Complete refactoring of 3D viewers and boards (Viewer3D, Board3DTo2D).
    - New Board3D to export 3D displays to OBJ 3D vector format.
    - A new display of 2D and 3D image in Viewer3D.
    - New reader: HDF5 file with 2D image dataset(s) (8-bit with palette and 24-bit truecolor with INTERLACE_PIXEL).
    - New GenericReader and Generic Writer for both 2D, 3D and ND images.
    - Adding a Table Reader to extract objets given in a specific column from a text file.
    - Adding missing PPM Reader.
    - Adding missing DICOM reader (with ITK library)
    - Adding ITK reader and ITK writer
    - OpenInventor (SOQT/Coin3D) based viewer has been removed (please consider release <=0.6 if interested).

*Image Package*

    - New concepts : CImageFactory to define the concept describing an
      image factory and CImageCacheReadPolicy/CImageCacheWritePolicy
      to define the concept describing cache read/write policies.

    - New classes : ImageFactoryFromImage to implement a factory to
      produce images from a "bigger/original" one according to a given
      domain, ImageCache to implement an images cache with 'read and
      write' policies, TiledImageFromImage to implement a tiled image
      from a "bigger/original" one.

    - ImageContainerByITKImage complies with CImage.
      The container has been moved from the DGtal::experimental namespace to
      the main DGtal namespace.

*Graph Package*

    - New graph visitor, which allows to visit a graph according to
      any distance object (like the Euclidean distance to some point).

*Math Package*

    - add Histogram class and CBinner concept.
    - add math concepts diagram.


=== DGtal 0.6 ===

 *General*
    - Multithread capabilities via OpenMP are now detected during DGtal
      build. Example of usage can be found in the Volumetric module.

 *Documentation*
    - update documentation for boost concepts, so that subconcepts are
      displayed and html reference pages are pointed.
    - package/module documentation files are now in their associated
      package folder (e.g. kernel/doc/ for kernel package related
      documentation pages). The "make doc" command (or "make dox", see
      below) generates the documentation in the "html/" sub-folder of your
      current build folder.
    - latex citations within doxygen documents are now working

 *Base Package*
    - correct concept checks for some range concepts.
    - Statistic class moved to math package

 *Kernel Package*
    - digital sets are now also point predicates, update of
      DigitalSetDomain accordingly. As a consequence, SetPredicate is
      now deprecated.
    - exposed Compare template parameter of underlying std::set in
      DigitalSetBySTLSet class.

    - new documentation for module digital sets.

 *Arithmetic Package*
    - new class for representing lattice polytopes in 2D (with cut
      operations)
    - bugfix in LighterSternBrocot::Fraction
    - bugfix in ArithmeticalDSS (thanks, Kacper)

 *Image Package*
    - Update on image writers (no colormap required for scalar only writers).
      Documentation updated.
    - New image adapters to adapt both domains and values of an image (ImageAdapter
      and ConstImageAdapter).
    - several enhancements of the main image concept and its image
      container models

 *Geometry Package*
    - New primitives for digital plane recognition. Naive planes, and
      more generally planes with arbitrary axis-width can be detected
      and recognized incrementally. Based on a COBA algorithm
      implementation, which uses 2D lattice polytopes.
    - Fréchet segment computer added to compute bounded simplifications of
      digital curves for instance.
    - Complete rewritting of volumetric tools by separable processes:
      new generic algorithms (VoronoiMap, PowerMap) and metric
      concepts hierarchy (l_2, l_p, ...p) to efficiently compute
      DistanceTransformation, ReverseDistanceTransformation and
      preliminary medial axis extraction.
    - Separable volumetric tools are now multithread using OpenMP.
    - New curvature estimator in 2D/3D based on integral invariants
      (both mean and gaussian curvatures in 3D).

 *Shape Package*
    - New operators available on digital and Euclidean shapes (Union,
      Intersection, Minus)

 *Topology Package*
    - update documentation for digital surfaces and digital surface
      containers so as to emphasize the fact that the ranges are only
      single-pass.

 *Graph Package*
    - New package gathering graph related structures and algorithms
      (visitors, graph concepts, ...)
    - Add concepts for graph visitors
    - Add boost::graph support for DigitalSurface
    - Add documentation for graph package.

 *Math Package*
    - Exact exponentiation x^p by squaring on O(log p) added
      (BasicMathFunctions::power).

 *For developers*
    - new "make dox" target to only build dox file documentation
      ("make doc" for complete documentation build)


=== DGtal 0.5.1 ===
Posted on June, 6th, 2012 by David Coeurjolly

    - New way to cite package/module authors in the documentation
    - Improvement of DGtal::GridCurve ranges
    - Improvement of package concepts  in the  documentation
    - new documentation for DGTal build on MSWindows
    - arithmetic is now a main package (previously in math)
    - Specialized classes for classical metric adjacencies


=== DGtal 0.5 ===
Posted on May, 9th, 2012 by David Coeurjolly

Many changes have been pushed to this release with a lot of nice
tools.  Before going into details component by component, we would
like to focus on a couple of new cool features:

  - new arithmetic package (fractions, models of fraction,
    Stern-Brocot, continued fraction,...)
  - new nD DigitalSurface model (collections of (n-1) topological cells
    with many tools/utilities to track surface elements)
  - update of the build system to make easier the use of DGtal in your
    projects.
  - DGtal and DGtalTools
  - many bugfixes..

* Overall  Project

  - In previous DGtal releases, tools were given in the source
    "tools/" folder. In this release, we have chosen to move the
    tools to another GitHub project
    (http://github.com/DGtal-team/DGtalTools) with a specific
    development process. Please have a look to this project to get
    nice tools built upon the DGtal library.

  - cmake scripts and DGtalConfig have been widely updated to make
    easier the use of the library in your own code

  - We are debugging both the code and the scripts to make it compile
    on windows. We still have couple of issues but most of DGtal
    compiles.

  - Again, efforts have been done on the documentation.


* Package Topology:

 - Creation of the graph concept (see Doxygen documentation)

 - Graph tools have been added: breadth first visitor for any model of
   graph

 - Creation of high-level classes to represent several kinds of
   digital surfaces. Surfaces are n-1 dimensional objetcs and may be
   open or closed. There are several models of digital surface
   containers: boundary of a set of points, explicit set of surfels,
   boundary of a digital object defined by a predicate, frontier
   between two regions, light containers that are discovered on
   traversal but not stored explicitly, etc.

 - All these digital surfaces can be manipulated through the same
   object (DigitalSurface), whichever the container.

 - DigitalSurface is a model of a graph whose vertices are the surfels
   and whose arcs are the connections between surfels.

 - Definition of umbrellas over digital surfaces, that forms faces on
   the surface graph.

 - In 3D, digital surface form combinatorial 2-manifolds with boundary

 - Digital surface can be exported in OFF format

 - Several examples using digital surfaces are provided, like
   extracting isosurfaces from images or volume files defining
   surfaces in labelled images.

* Package Algebraic (new package)

 - Definition of n-variate polynomial as a one-dimensional polynomial
   whose coefficients are n-1-variate polynomials. Coefficient ring
   and dimension are templated.

 - Creation of a reader that can transform a string representation of
   multivariate polynomial into such polynomial object. Use
   boost::spirit.

 - Example using package Topology to extract and display implicit
   polynomial surfaces in 3D.

* Package Arithmetic (new package)

 - Standard arithmetic computations are provided: greatest common
   divisor, Bézout vectors, continued fractions,  convergent.

 - Several representations of irreducible fractions are provided. They
   are based on the Stern-Brocot tree structure. With these fractions,
   amortized constant time operations are provided for computing
   reduced fractions.

 - An implementation of patterns and subpatterns is provided, based on
   the irreducible fractions.
 - A representation of digital standard line in the first quadrant is
   provided, as well as fast algorithms to recognize digital straight
   subsegments.


* Package Image

  - Complete refactoring of Images and ImageContainers (more
    consistent design)

  - Documentation added

  - Graph of concepts added in the documentation


* Package Geometry

  - New SegmentComputer (a.k.a. geometrical primitives to use for
    recognition, curve decomposition,...) : ArithDSS3D (3D DSS), DCA
    (Digital Circular Arcs), CombinatorialDSSS, ...

  - New normal vector field estimation based on elementary normal
    vector convolution in n-D

  - Distance Transformation by Fast Marching Method added.

* Package IO

  - Complete refactoring of the way a DGtal object is displayed in
    boards/viewers.

  - New 2D board  backend: you can export your drawning in TikZ for
    latex includes.


=== DGtal 0.4 ===
Posted on September 26, 2011 by David Coeurjolly

	* Global changes:
	   - A better decomposition of DGtal algorithms and
	data structures into packages.
	   - By default, DGtal is built with minimal dependencies.
	   - Concepts and concept checking mechanism have been
	considerably improved.

	* Kernel Package: refactoring of Integer types considered in
	DGtal.

	* Topology Package: Interpixel/cellular topological model,
	boundary tracking tools, ...

	* Geometry Package:
	  - many things have been added in the 1D contour analysis module:
	multi-modal representation of 1D contours and curves (GridCurve facade),
	decomposition/segmentation into primitives, many differential
	estimators added, helpers for multigrid comparison of estimators
	  - multigrid digital set generators from implicit and parametric
	shapes in dimension 2.

	* I/O Package: refactoring/enhancements of DGtal boards and
	viewers,  enhancement of 2D boards with libcairo and a new
	Board3Dto2D board has been added.


	* Tools: multigrid shapeGenerator/contourGenerator added,
	lengthEstimator/estimatorComparator  added for differential
	estimator multigrid comparison, connected components extraction in
	3D, ...

	* Documentation: User guide has been improved thanks to a
	decomposition of the library into packages.

=== DGtal 0.3.1 ===
Posted on April 4, 2011 by David Coeurjolly

	* Quick release due to a build problem on linux. No more feature
	added.
	* Preliminary cellular grid documentation added.
	* Documentation cleanup.




=== DGtal 0.3.0 ===
Posted on April 1, 2011 by David Coeurjolly

Beside the DGtal presentation at DGCI 2011, we are pleased to announce a new DGtal release 0.3.0.

New features:

    User-guide added (based on doxygen system)
    Kernel: new concepts and controls to enhance the Interger type management, new iterators (Range/SubRange) on HyperRectDomains.
    Topology: interpixel model added (cells, boundary tracking mechanisms,…)
    Geometry 2D: 2D curve primitive decomposition, tangential cover, convexity/concavity decomposition.
    Geometry nD: reverse Euclidean distance transformation
    Visualisation: stream mechanism to visualize 3D DGtal objects with libQGLViewer (optional)
    Shape generator factory added in nD

BugFixes, enhancements:

    Many bugs have been fixed for this release.
    cmake DGtal dependency checking process is more stable now

Known problems:

    For technical reasons, we haven’t be able to verify that this release also compile on Windows Visual Studio systems (see ticket #87). A new release will fix this problem as soon as possible.
    All open tickets





=== Older Releases ===





2011-04-01 dcoeurjo
	* Release 0.3.0
	* Kernel: global enhancement of different Integer types and
	associated concepts.
	* Topology: interpixel topology, cells, surface tracking
	* Geometry2D: contour primitive decomposition, tangential cover,
	convexity/concavity decomposition.
	* GeometrynD: Reverse DT transformation (Euclidean)
	* Infrastructure: 3D visualisation of DGtal objects with
	libQGLViewer, shape factory
	* IO: PointListReader added
	* Documentation: first DGtal user-guide


2010-01-12 dcoeurjo
	* Release 0.2
	* Kernel: DGtalBoard mechanism for 2D drawing of DGtal objects, ..
	* Geometry package
	   - Volumetric: distance transformation with separable	metric
	(l2, l1 and linfinity) in arbitrary dimension
	   - 2D: Arithmetical DSS, Greedy decomposition of a contour into
	primitives, FreemanChain code iterators
	* Topolopy package: Set, Adjacencies, Object, border extraction,
	connected components computation, ...
	* IO: 2D file formats with Magick++, Vol/Raw format in 3D, Raw
	format in n-D (non-portable)
	* Misc: Compiles on linux, MacOS and VisualStudio 2008


2010-21-05 dcoeurjo
	* Iterators added to PointVector
  * Debug methods removed in Trace class
  * Many bug fixes for VS compatibility

2010-05-15 dcoeurjo
  * Assert.h: added macro ASSERT() added based on the boost/assert.hpp (TODO: implement a nice callback)
  * Point and Vector templated classes added
  * Space.*: skeleton of a DGtal::Space added

2010-03-03 dcoeurjo
	* math/MeasureOfStraightLines: new class to compute the measure of a set of Straight lines defined as a polygon in the (a,b) parameter space.
	* test_measure: added

2010-02-17 dcoeurjo
  * Trace: new class models for output streams in Trace class.
  * TraceWriter/TraceWriterTerm/TraceWriterFile: added

2010-02-12 dcoeurjo
  * models: bug fix  in INLINE commands
  * Trace/Clock: minor edit and bug report

2010-01-05 dcoeurjo
  * Trace can be initialized on diffrent output stream (e.g. std::cerr or a file stream)
  * test_trace: update to test the new API

2010-01-04 dcoeurjo
  * Clock: no more static variables and methods (in order to have several running clocks)
  * Trace: new interface and the endBlock displays and returns the ellapsed time within the block

2009-12-28 dcoeurjo
  * Trace: a new class to trace out messages to the standard output. Four type of messages are possible: info, debug, error and "emphased". On color linux terminal, messages appears with an appropriate color foreground.
  * test_trace: an illustration of the Trace interface

2009-12-14 dcoeurjo
  * CMakeLists, test_clock updates to ensure compatibility with VisualStudio
  * New cmake options
    - OPTION(BUILD_SHARED_LIBS "Build shared libraries." ON)
    - OPTION(BUILD_TESTS "Build tests." ON)

2009-12-11 dcoeurjo
	* CMakeLists scripts and first backport from imagene (Clock class)

2009-12-11 dcoeurjo
	* Repository cleanup:
		  - Modeles and genereateClass.sh removed
      - JOL scripts & templates added


2009-12-03 dcoeurjo
	* Modeles: class templates added with generateClass.sh script<|MERGE_RESOLUTION|>--- conflicted
+++ resolved
@@ -108,16 +108,14 @@
     rescale the geometry to fit in [-1/2,1/2]^3. (David Coeurjolly,
     [#820](https://github.com/DGtal-team/DGtal/pull/820))
 
-<<<<<<< HEAD
 - *Shapes Package*
   - Shape concepts have been moved to concepts:: namespace (David
   Coeurjolly, [#871](https://github.com/DGtal-team/DGtal/pull/871))
 
-=======
 - *Topology Package*
   - Surfaces::findABell accepts now arbitrary pair of points (Jacques-Olivier Lachaud, David Coeurjolly,
     [#851](https://github.com/DGtal-team/DGtal/pull/851))
->>>>>>> cc09a6af
+
 
 ## Bug Fixes
 
