# DGtal 2.1.beta

## New features

- *Geometry*
  - Add a generic quick hull variant that can process arbitrary input lattice points and outputs their convex hull, even if it is not full dimensional (Jacques-Olivier Lachaud, [#1803](https://github.com/DGtal-team/DGtal/pull/1803))
  - Add affine geometry module for determining the affine dimension of a subset of points or a set of vectors, and for providing bases and orthogonal bases in reduced-echelon form or in LLL-form (Jacques-Olivier Lachaud, [#1803](https://github.com/DGtal-team/DGtal/pull/1803))
  
	
## Changes

- *IO*
  - Polyscope viewer upgraded from 2.4 to 2.5 (David Coeurjolly,  [#1796](https://github.com/DGtal-team/DGtal/pull/1796)). Reverting to 2.4  due to build issues (David Coeurjolly,  [#1797](https://github.com/DGtal-team/DGtal/pull/1797))

<<<<<<< HEAD
- *Geometry*
  - ConvexityHelper::computeLatticePolytope can now outputs exact lattice polytopes for k-dimensional sets of points in dD, whenever k in 0,1,d-1,d (Jacques-Olivier Lachaud, [#1803](https://github.com/DGtal-team/DGtal/pull/1803))
=======
- *Documentation*
  - Refactoring of the volumetric examples in the Shortcuts (David Coeurjolly,  [#1807](https://github.com/DGtal-team/DGtal/pull/1807)).

>>>>>>> 5bfd6954

## Bug fixes

- *Arithmetics*
  - Fix `testLightSternBrocot` issue on windows with the `rand()` function (Jacques-Olivier Lachaud, [#1801](https://github.com/DGtal-team/DGtal/pull/1801))

- *Geometry*
  - Fix issue [#1797](https://github.com/DGtal-team/DGtal/pull/1797), assertions raised in testCellGeometry and testDigitalConvexity because of improper digital space extent (Jacques-Olivier Lachaud, [#1801](https://github.com/DGtal-team/DGtal/pull/1801))
  - QuickHull could sometimes output that its output was not full dimensional since the computation of affine dimension was randomized. Now QuickHull relies on an exact computation of affine dimension (Jacques-Olivier Lachaud, [#1803](https://github.com/DGtal-team/DGtal/pull/1803))

- *Build*
  - Replacing the global compilation flags when `DGTAL_WARNINGS_AS_ERRORS` is set, with per target `target_compile_options` to avoid errors on Boost warnings (David Coeurjolly,  [#1793](https://github.com/DGtal-team/DGtal/pull/1793))
  - Fixing the `make install` command for boost (issue #1794) (Bastien Doignies, [#1793](https://github.com/DGtal-team/DGtal/pull/1793))
  - Cleaning up the Github Actions reuses (Bastien Doignies, [#1793](https://github.com/DGtal-team/DGtal/pull/1793))
  - Add cache to github actions (Bastien Doignies, [#1805](https://github.com/DGtal-team/DGtal/pull/1805))

- *Python*
  - Build backend upgraded to scikit-build-core (Bastien Doignies, [#1804](https://github.com/DGtal-team/DGtal/pull/1804))
  - New CI for pypi deployement with cibuildwheel (Bastien Doignies, [#1804](https://github.com/DGtal-team/DGtal/pull/1804))


# DGtal 2.0

## New features

- *General*
  - Library is now (almost) header only (Bastien Doignies, [#1757](https://github.com/DGtal-team/DGtal/pull/1757))
  - Boost is no longer required when building DGtal (boost is now fetched using CPM at cmake step) (Bastien Doignies, David Coeurjolly,  [#1763](https://github.com/DGtal-team/DGtal/pull/1763))

- *Base*
  - Remove GMP dependency (Bastien Doignies, [#1769](https://github.com/DGtal-team/DGtal/pull/1769))
  - New Boost BigInteger Backend (Bastien Doignies, [#1769](https://github.com/DGtal-team/DGtal/pull/1769))

- *IO*  
  - New Polyscope-based 3D viewer (Bastien Doignies, [#1775](https://github.com/DGtal-team/DGtal/pull/1775))
  - Remove old QGLViewer and Qt dependency (Bastien Doignies, [#1775](https://github.com/DGtal-team/DGtal/pull/1775))
  - Add reading material indices  (aka indicies to [MTL](https://fr.wikipedia.org/wiki/Material_Template_Library) entries) in SurfaceMeshReader::readOBJ
    (Jacques-Olivier Lachaud, [#1788](https://github.com/DGtal-team/DGtal/pull/1788))
    
- *Python*
  - New python bindings for Shortcuts and ShortcutsGeometry (Bastien Doignies, [#1782](https://github.com/DGtal-team/DGtal/pull/1782))

- *Geometry*
  - Patate upgraded to ponca library for point cloud processing (Bastien Doignies, [#1776](https://github.com/DGtal-team/DGtal/pull/1776))

## Changes

- *General*
  - C++20 support and new minimal standard (Bastien Doignies, [#1757](https://github.com/DGtal-team/DGtal/pull/1757))
  - Remove deprecated classes and functions (Bastien Doignies, [#1765](https://github.com/DGtal-team/DGtal/pull/1765))
  
- *Geometry*
  - Add CNC computer to Shortcuts (Bastien Doignies, [#1781](https://github.com/DGtal-team/DGtal/pull/1781))
  - Add VoronoiMap (and DistanceTransformation) to Shortcuts (Bastien, Doignies, [#1784](https://github.com/DGtal-team/DGtal/pull/1784))
  - Add method to evaluate normal to `LocalEstimatorFromSurfelFunctorAdapter` from Surfel as a replacement for removed `LocalConvolutionNormalVectorEstimator` (Bastien DOIGNIES, [#1765](https://github.com/DGtal-team/DGtal/pull/1765))
  - Add method to evaluate all normals to `LocalEstimatorFromSurfelFunctorAdapter` as a replacement for removed `LocalConvolutionNormalVectorEstimator` (Bastien DOIGNIES, [#1765](https://github.com/DGtal-team/DGtal/pull/1765))
  - Add covering for segments and triangles in 3D (Jacques-Olivier Lachaud, [#1786](https://github.com/DGtal-team/DGtal/pull/1786))

- *Build*
  - Prefixing main cmake variables with `DGTAL_` (David Coeurjolly, [#1753](https://github.com/DGtal-team/DGtal/pull/1753), Bastien Doignies, [#1772](https://github.com/DGtal-team/DGtal/pull/1772)
  - Add a cmake option to use the ITK EIGEN configuration to solve the issue [#347](https://github.com/DGtal-team/DGtalTools/issues/437) of DGTalTools. (Bertrand Kerautret, [#1759](https://github.com/DGtal-team/DGtal/pull/1759)
  - Building tests does not build the benchmarks anymore (Bastien Doignies, [#1772](https://github.com/DGtal-team/DGtal/pull/1772)
  - Add a cmake option to build benchmark (Bastien Doignies, [#1772](https://github.com/DGtal-team/DGtal/pull/1772)
  - Fix compilation typo in tutorial-examples (shortcuts-geometry)  (Bertrand Kerautret, [#1787] (https://github.com/DGtal-team/DGtal/pull/1787)) 

- *Documentation*
  - Refactoring of the documentation structure (David Coeurjolly, [#1762](https://github.com/DGtal-team/DGtal/pull/1762))
  - Doc complement in Display3D and back integration of examples viewer3D-8bis-2Dimages
    and related Display3D adaptation to recover image position. (Bertrand Kerautret [1792](https://github.com/DGtal-team/DGtal/pull/1792))


## Bug fixes

- *General*
  - Upgrade of ITK to version 5 and above (Bastien Doignies, [#1757](https://github.com/DGtal-team/DGtal/pull/1757))

- *CMake*
  - Updated to version 3.20 minimum (contemporary version of C++20's new minimal standard) (Bastien Doignies, [#1757](https://github.com/DGtal-team/DGtal/pull/1757))
  - Updated export and install commands to more modern cmake (Bastien Doignies, [#1757](https://github.com/DGtal-team/DGtal/pull/1757))
  - Dependencies of DGtal are now build as separate targets (Bastien Doignies, [#1757](https://github.com/DGtal-team/DGtal/pull/1757))
  - Add a new command `make dgtal_benchmark` to run all benchmarks (Bastien Doignies, [#1772](https://github.com/DGtal-team/DGtal/pull/1772))
  - Reusable jobs for Github actions [#1766](https://github.com/DGtal-team/DGtal/pull/1766)

- *Geometry*
  - Fix rational polytopes tests of digital-k-convexity and full convexity (Jacques-Olivier Lachaud, [#1790](https://github.com/DGtal-team/DGtal/pull/1790))
	- In `Naive3DDSSComputer`, ensure that the last segment is maximal in 2D, so that the corresponding 3D segment results from the intersection of two maximal 2D segments. (Kacper Pluta, [#1774]((https://github.com/DGtal-team/DGtal/pull/1775))

# DGtal 1.4.2

## New features

- *Geometry*
  - Implementation of the plane-probing L-algorithm (Tristan Roussillon, [#1744](https://github.com/DGtal-team/DGtal/pull/1744))

## Changes

- *General*
  - Upgrade of polyscope version in examples from 1.2.0 to 2.3.0 (David Coeurjolly, [#1743](https://github.com/DGtal-team/DGtal/pull/1743))
  - Fixing cmake CGAL 6.0 breaking change. (David Coeurjolly, [#1745](https://github.com/DGtal-team/DGtal/pull/1745))
  - Adding a new `DGTAL_REMOVE_UNINSTALL` cmake option to disable the `uninstall` target. (David Coeurjolly, [#1746](https://github.com/DGtal-team/DGtal/pull/1746)
  - Using the `dcoeurjo/GeometryProcessing-cmake-recipes` openmp recipe to detect openmp (David Coeurjolly, [#1750](https://github.com/DGtal-team/DGtal/pull/1750))

## Bug fixes

- *Geometry*
  - Bug fix in ArithmeticalDSSComputerOnSurfels (Tristan Roussillon, [#1742](https://github.com/DGtal-team/DGtal/pull/1742))

- *Topology*
  - Fixing images in the Cubical Complex documentation page (David Coeurjolly, [#1748](https://github.com/DGtal-team/DGtal/pull/1748)) 

# DGtal 1.4.1

## New features / critical changes

- *Geometry*	
  - Add P-convexity, another characterization of full convexity,
    which is faster to compute (Jacques-Olivier Lachaud,
    [#1736](https://github.com/DGtal-team/DGtal/pull/1736))

## Changes

- *General*
  - Removing DGtal installation with `homebrew` on mac (the formula being deprecated) (David Coeurjolly,
    [#1738](https://github.com/DGtal-team/DGtal/pull/1738))


## Bug fixes
- *General*
  - Fixing typos int the cmake script (David Coeurjolly, [#1739](https://github.com/DGtal-team/DGtal/pull/1739))

- *DEC*
  - Minor update of the DEC package documentation (David Coeurjolly, [#1734](https://github.com/DGtal-team/DGtal/pull/1734))


	
# DGtal 1.4

## New features / critical changes
- *General*
  - Major update: C++17 is now required for DGtal. (David Coeurjolly,
    [#1682](https://github.com/DGtal-team/DGtal/pull/1682))
  - Mandatory dependencies and some optional ones can be setup by
    conan.io, especially on Windows, new `ENABLE_CONAN` cmake
    option to activate this. (David Coeurjolly,
    [#1689](https://github.com/DGtal-team/DGtal/pull/1689))
  - Faster build using CPM for dependency download and ccache with the cmake `USE_CCACHE=YES`option 
    (ccache must be installed). (David Coeurjolly, [#1696](https://github.com/DGtal-team/DGtal/pull/1696)) 
  - Better documentation style using doxygen-awesome.css. (David Coeurjolly,
    [#1697](https://github.com/DGtal-team/DGtal/pull/1697))

- *Geometry*
  - New implicit shape from point cloud using LibIGL Winding Numbers. (David Coeurjolly,
    [#1697](https://github.com/DGtal-team/DGtal/pull/1697))

## Changes
- *General*
  - Renaming AUTHORS→CONTRIBUTORS for HAL (David Coeurjolly,
    [#1699](https://github.com/DGtal-team/DGtal/pull/1699))
  - Python bindings and Pypi deploy are now handled by Github-Actions (Bastien Doignies,
    [#1721](https://github.com/DGtal-team/DGtal/pull/1721))
  - Add CMake option DGTAL_WRAP_PYTHON (Pablo Hernandez-Cerdan,
    [#1700](https://github.com/DGtal-team/DGtal/pull/1700))
  - Upgrade of the conan scripts (for windows build) to conan 2, removing the ENABLE_CONAN option 
    (documentation update instead) (David Coeurjolly, 
    [#1729](https://github.com/DGtal-team/DGtal/pull/1729))

- *IO*
  - New method to change the mode of the light position in Viewer3D (fixed to
    camera or the scene) (Bertrand Kerautret, [#1683](https://github.com/DGtal-team/DGtal/pull/1683))
  - Add a new method to store material information in obj file in MeshReader and MeshWriter.
    (Bertrand Kerautret, [#1686](https://github.com/DGtal-team/DGtal/pull/1686))
  - Fix duplicate symbols on Windows due to stb_image, see issue #1714 (David Coeurjolly,
    [#1715](https://github.com/DGtal-team/DGtal/pull/1715))

- *Shapes*
  - Add flips to SurfaceMesh data structure (Jacques-Olivier Lachaud,
    [#1702](https://github.com/DGtal-team/DGtal/pull/1702))
  - Add method to remove isolated vertices in Mesh, improve obj
    material reading from potential obsolete path. (Bertrand Kerautret,
    [#1709](https://github.com/DGtal-team/DGtal/issues/1709))
  - Update of the WindingNumberShape constructor to allow external computation of point areas
    (David Coeurjolly, [#1719](https://github.com/DGtal-team/DGtal/issues/1719))
  - The WindingNumberShape class can output the raw winding number values
    (David Coeurjolly, [#1719](https://github.com/DGtal-team/DGtal/issues/1719))

- *DEC*
  - New helper functor to construct an embedder to correct the PolygonalCalculs
    (projection onto estimated tangent planes) (David Coeurjolly,
    [#1730](https://github.com/DGtal-team/DGtal/issues/17309))

- *Geometry package*
  - Add creation of polytopes from segments and triangles in
    ConvexityHelper and 3-5xfaster full subconvexity tests for triangles
    in DigitalConvexity (Jacques-Olivier Lachaud,
    [#1717](https://github.com/DGtal-team/DGtal/pull/1717))

- *Project*
  - Add CMake option DGTAL_WRAP_PYTHON (Pablo Hernandez-Cerdan,
    [#1700](https://github.com/DGtal-team/DGtal/pull/1700))

- *Github*
  - New `/builddoc` and `/fullbuild` commands on PR comments (David Coeurjolly,
    [#1683](https://github.com/DGtal-team/DGtal/pull/1683))
  - Continuous integration on windows is now performed by Github
    Action instead of Appeveyor  (David Coeurjolly,
    [#1689](https://github.com/DGtal-team/DGtal/pull/1689))


## Bug fixes
- *General*
  - Missing `boost/next_prior.hpp` includes in ReverseIterator, Melkman and Convex
    Hull files (David Coeurjolly, [#1716](https://github.com/DGtal-team/DGtal/pull/1716))
  - Activate and fix CTest tests on windows system. (Bertrand Kerautret,
    [#1706](https://github.com/DGtal-team/DGtal/pull/1706))
  - For now, removing Cairo deps install on windows (6hours long build 
    with conan in the windows debug mode). (David Coeurjolly, 
    [#1705](https://github.com/DGtal-team/DGtal/pull/1705))
  - Fix conan file upload issue and log message. (Bertrand Kerautret,
    [#1704](https://github.com/DGtal-team/DGtal/pull/1704))
  - Fix of couple of doxygen warnings that cause errors on Github Actions
    CI bots. (David Coeurjolly, [#1672](https://github.com/DGtal-team/DGtal/pull/1672))
  - Removing "WITH_BENCHMARK" option as Google Benchmark is already included when building
    the unit tests. (David Coeurjolly, [#1674](https://github.com/DGtal-team/DGtal/pull/1674))
  - Removing unnecessary includes to speed-up compilation (David Coeurjolly,
    [#1680](https://github.com/DGtal-team/DGtal/pull/1680))
  - Upgrading pybind11 to v2.9 or python binding (David Coeurjolly,
    [#1685](https://github.com/DGtal-team/DGtal/pull/1685))
  - Many warning fixed (due to c++17 upgrade. (David Coeurjolly,
    [#1691](https://github.com/DGtal-team/DGtal/pull/1691))
  - WITH_COVERAGE option removed. (David Coeurjolly,
    [#1691](https://github.com/DGtal-team/DGtal/pull/1691))
  - Cleanup of cmake targets when BUILD_TESTING is disabled (David Coeurjolly
    [#1698](https://github.com/DGtal-team/DGtal/pull/1698))
  - Cleanup of the cmake script for dependency discovery (David Coeurjolly,
    [#1697](https://github.com/DGtal-team/DGtal/pull/1697))
  - Cleaning up unnecessary ModuleSRC.cmake files (David Coeurjolly
    [#1711](https://github.com/DGtal-team/DGtal/pull/1711))
  - Fixing install path of CPM in the DGtalConfig.cmake.in (David Coeurjolly,
    [#1713](https://github.com/DGtal-team/DGtal/pull/1713))
  - DGTAL_LIBRARIES cmake flag now contains the Deps (David Coeurjolly,
    [#1728](https://github.com/DGtal-team/DGtal/pull/1728))

- *Topology package*
  - Fix KhalimskySpaceND to get it work with BigInteger (Tristan Roussillon,
    [#1681](https://github.com/DGtal-team/DGtal/pull/1681))

- *Geometry package*
  - Fix Issue #1676 in testStabbingCircleComputer (Tristan Roussillon,
    [#1688](https://github.com/DGtal-team/DGtal/pull/1688)
  - Fix BoundedLatticePolytopeCounter::countInterior method (Jacques-Olivier Lachaud,
    [#1717](https://github.com/DGtal-team/DGtal/pull/1717))
  - Fix const attribute that shouldn't be in FreemanChain (Colin Weill--Duflos,
	  [#1723](https://github.com/DGtal-team/DGtal/pull/1723))
  - Fix seg fault due to recent compilers in FrechetShortcut (Bertrand Kerautret, 
     Isabelle Sivignon [#1726](https://github.com/DGtal-team/DGtal/pull/1726))
  - Fix FrechetShortcut to enable the parameter error to be equal to 0 and add new 
    tests in testFrechetShortcut (Isabelle Sivignon, [#1726](https://github.com/DGtal-team/DGtal/pull/1726))


- *IO*
  - Fix of the `getHSV` method in the `Color` class. (David Coeurjolly,
    [#1674](https://github.com/DGtal-team/DGtal/pull/1674))
  - Fix of `SurfaceMeshWriter::writeIsoLinesOBJ` 
    (Jacques-Olivier Lachaud, [#1701](https://github.com/DGtal-team/DGtal/pull/1701))
  - Fix of the `PointListReader::getPolygonsFromInputStream` (Xun Gong,
    [#1708](https://github.com/DGtal-team/DGtal/pull/1708))

- *Examples*
  - Fix Issue #1675, add missing SymmetricConvexExpander.h file
    (Jacques-Olivier Lachaud, [#1675](https://github.com/DGtal-team/DGtal/pull/1675))

- *Shapes*
  - Removing libIGL warnings in WindingNumber classes (David Coeurjolly,
    [#1722](https://github.com/DGtal-team/DGtal/pull/1722))

- *DEC*
  - Fix an issue with the Geodesic in Heat Poisson solver (David Coeurjolly,
    [#1712](https://github.com/DGtal-team/DGtal/pull/1712))
   - Removing unnecessary unt-test in testPolygonalCalculus (David Coeurjolly,
    [#1724](https://github.com/DGtal-team/DGtal/pull/1724))

# DGtal 1.3

## New features / critical changes

- *General*
  - A Dockerfile is added to create a Docker image to have a base to start development
    using the DGtal library.(J. Miguel Salazar
    [#1580](https://github.com/DGtal-team/DGtal/pull/1580))
  - Continuous integration does not use Travis anymore but Github
    Actions. (David Coeurjolly, [#1591](https://github.com/DGtal-team/DGtal/pull/1591))
  - Examples are not built anymore by default (BUILD_EXAMPLES now set to OFF by default).
    (David Coeurjolly, [#1630](https://github.com/DGtal-team/DGtal/pull/1630))

- *Geometry package*
  - Improve lattice polytope count operations and provide many new
    services related to full convexity, like computing the (relative
    or not) fully convex envelope, and building digital
    polyhedra. (Jacques-Olivier Lachaud, [#1656](https://github.com/DGtal-team/DGtal/pull/1656))
  - Add curvature measures computation on 3D surface mesh:
    implements Normal Cycle, face-constant Corrected Normal Current
    and vertex-interpolated Corrected Normal Current.
    (Jacques-Olivier Lachaud,[#1617](https://github.com/DGtal-team/DGtal/pull/1617))
  - Completes the digital convexity module with new functions
    related to full convexity: check of full convexity for arbitrary
    digital sets in nD, and helper classes for using full convexity in
    practice (local geometric analysis, tangency and shortest paths)
    (Jacques-Olivier Lachaud,[#1594](https://github.com/DGtal-team/DGtal/pull/1594))
  - New VoronoiMapComplete class to store the full Voronoi map (with
    all co-cycling sites (Robin Lamy, David Coeurjolly, Isabelle
    Sivignon [#1605](https://github.com/DGtal-team/DGtal/pull/1605))

- *DEC*
  - New discrete differential operators on polygonal meshes have been
    added. They can be used to process generic polygonal meshes (with
    non-planar, non-convex faces) or digital surfaces. (David
    Coeurjolly, [#1603](https://github.com/DGtal-team/DGtal/pull/1603)
  - New class to compute geodesics on polygonal surfaces using the
    Geodesics in Heat approach and the new differential operators on
    polygonal surfaces (digital surfaces, or any PolygonalMesh instance) (David
    Coeurjolly, [#1603](https://github.com/DGtal-team/DGtal/pull/1603)
    - Updates to PolygonalCalculus: changing sign convention, fix some Eigen
      problems, add Dirichlet boundary conditions, update discrete
      differential calculus examples (Jacques-Olivier
      Lachaud, [#1643](https://github.com/DGtal-team/DGtal/pull/1643))
    - Updates to PolygonalCalculus: adding vector field operators (mainly covariant
      gradient and covariant projection as well as Connection-Laplacian). Also adding two
      more examples: harmonic parametrization and vectors in heat method. (Baptiste Genest, David
      Coeurjolly, [#1646](https://github.com/DGtal-team/DGtal/pull/1646))

- *Mathematical Package*
  - Add Lagrange polynomials and Lagrange interpolation
    (Jacques-Olivier Lachaud, [#1594](https://github.com/DGtal-team/DGtal/pull/1594))

- *Topology*
  - New helper methods to retrieve the interior/exterior voxel of a given
    surfel (signed cell of a Khalimksy space). (David Coeurjolly,
    [#1631](https://github.com/DGtal-team/DGtal/pull/1631))

- *I/O*
  - Imagemagick dependency and related classes. Image file format (png, jpg, tga, bmp, gif)
    are now included in the DGtal core using `stb_image.h` and `stb_image_write.h`.
   (David Coeurjolly, [#1648](https://github.com/DGtal-team/DGtal/pull/1648))

## Changes

- *Image*
  - Bugfix in the SpaceND and HyperRectDomain classes to allow very large extent (e.g. >$1024^3$)
    (David Coeurjolly, [#1636](https://github.com/DGtal-team/DGtal/pull/1636))
  - Improved ITK image selection in ImageSelector and add ITK xx.gz an other
    format support. New option to keep set domain or to compute current bounding
    box of elements of the set in ImageFromSet.
    (Bertrand Kerautret, [#1633](https://github.com/DGtal-team/DGtal/pull/1633))
  - Improved MeshReader for .off format in order to take into account more
    comments and other header code used in CGAL.
    (Bertrand Kerautret, [#1653](https://github.com/DGtal-team/DGtal/pull/1653) and
    [#1654](https://github.com/DGtal-team/DGtal/pull/1654))

- *IO*
  - Add Obj format in MeshReader including colors and fixing obj format read
    with relative face position.
    (Bertrand Kerautret, [#1584](https://github.com/DGtal-team/DGtal/pull/1584))
  - Move static private HSVtoRGB and RGBtoHSV functions in Color class (public) and
    new setters/getters from/to HSV (Python binding updated)
    (Bertrand Kerautret, Phuc Ngo and David Coeurjolly
    [#1593](https://github.com/DGtal-team/DGtal/pull/1593))

- *Geometry*
  - Small fix for shortest paths computation, which could sometimes
    output several times the same node. Add tests and examples.
    (Jacques-Olivier Lachaud, [#1644](https://github.com/DGtal-team/DGtal/pull/1644))
  - First and second curvature directions were inverted in the `IIPrincipalCurvaturesAndDirectionsFunctor`,
    fixed now. (David Coeurjolly, [#1657](https://github.com/DGtal-team/DGtal/pull/1657))
  - Renaming `getVoronoiVector` to `getVoronoiSite` in the DistanceTransformation class.
    (David Coeurjolly, [#1660](https://github.com/DGtal-team/DGtal/pull/1660))

- *Kernel*
  - New constructor in Point2DEmbedderIn3D to explicitly orient the image plane and
    new shift method to avoid recomputing orientation plane.
    (Bertrand Kerautret [#1619](https://github.com/DGtal-team/DGtal/pull/1619))

- *Build*
  - New cmake targets to collect cmake, doxygen and markdown files (David Coeurjolly,
    [#1609](https://github.com/DGtal-team/DGtal/pull/1609))
  - Continuous integration does not use Travis anymore but Github
    Actions. (David Coeurjolly, [#1591](https://github.com/DGtal-team/DGtal/pull/1591))
  - New cmake option (DGTAL_RANDOMIZED_TESTING_THRESHOLD) to set the
    (approximated) % of unit-tests to build and run for randomized
    testing (David Coeurjolly [#1588](https://github.com/DGtal-team/DGtal/pull/1588))
  - Fix missing whitelist for the unit-tests in relation to
    PR [#1591](https://github.com/DGtal-team/DGtal/pull/1591))
    (Bertrand Kerautret [#1595](https://github.com/DGtal-team/DGtal/pull/1595))
  - Fix cmake related ITK usage in other projects (issue #1612).
    (Bertrand Kerautret and Pablo Hernandez-Cerdan [#1613](https://github.com/DGtal-team/DGtal/pull/1613))
  - Adding ITK in Github Actions CI on linux distribution.
    (Bertrand Kerautret [#1615](https://github.com/DGtal-team/DGtal/pull/1615))
  - New variable in the Github Action script to disable some tests (not working in the bots)
    (David Coeurjolly, [#1635](https://github.com/DGtal-team/DGtal/pull/1635))
  - Google benchmark is now fetched when building the unit tests (using Fetch_Content)
    (David Coeurjolly, [#1651](https://github.com/DGtal-team/DGtal/pull/1651))
  - Add new cmake option to avoid linking errors related to STB image library
    (like LNK2005 in MSVC). (Bertrand Kerautret, [#1666](https://github.com/DGtal-team/DGtal/pull/1666))

## Bug fixes

- *General*
  - Fixing OpenMP dependency on macOS when using the DGtalConfig.cmake
    (David Coeurjolly, [#1578](https://github.com/DGtal-team/DGtal/pull/1578))
  - Various warnings / deprecated functions (David Coeurjolly,
    [#1583](https://github.com/DGtal-team/DGtal/pull/1583)
  - Removing old snapshot of catch.hpp. Now DGtal compiles on Apple M1 (David Coeurjolly,
    [#1590](https://github.com/DGtal-team/DGtal/pull/1590)
  - Fix cmake IN_LIST use policy. (Bertrand Kerautret,
    [#1592](https://github.com/DGtal-team/DGtal/pull/1592))
  - Adding a explicit list of tests to exclude from Github Actions
    (David Coeurjolly, [#1596](https://github.com/DGtal-team/DGtal/pull/1596))
  - Fixing bugs in the exclude list for CI
    (David Coeurjolly, [#1602](https://github.com/DGtal-team/DGtal/pull/1602))
  - Reactivating Github Actions bots
    (David Coeurjolly, [#1628](https://github.com/DGtal-team/DGtal/pull/1628))
  - OpenMP fix in DGtalConfig on macOS M1 (David Coeurjolly,
    [#1641](https://github.com/DGtal-team/DGtal/pull/1641))
  - New doxygen settings to reduce diagram generation (David Coeurjolly,
    [#1663](https://github.com/DGtal-team/DGtal/pull/1663))

- *Examples*
  - We can now have examples using [polyscope](https://polyscope.run)
    as viewer (`BUILD_POLYSCOPE_EXAMPLES` cmake variable). (David
    Coeurjolly,
    [#1603](https://github.com/DGtal-team/DGtal/pull/1603))

- *IO*
  - Faster export of OBJ files. (David Coeurjolly, [#1608]((https://github.com/DGtal-team/DGtal/pull/1608))
  - Fixing bugs in writing Longvol from GenericWriter and tests.
    (Bertrand Kerautret, [#1610](https://github.com/DGtal-team/DGtal/pull/1610)
  - Fix compilation issue in MeshReader compilation.
    (Bertrand Kerautret, [#1611](https://github.com/DGtal-team/DGtal/pull/1611)
  - Minor fixes in VolReader and LongVolReader to be able to load large vol files.
    (David Coeurjolly, [#1637](https://github.com/DGtal-team/DGtal/pull/1637))
  - Fix LongVolReader that fails to read large values. It was why testLongvol and
    testCompressedVolWriter were failing on some configurations.
    (Roland Denis, [#1638](https://github.com/DGtal-team/DGtal/pull/1638))
  - Fix missing `#include<map>` in MeshReaeder (Jeremy Fix, [#1649](https://github.com/DGtal-team/DGtal/pull/1649))
  - Fix purple color. (Bertrand Kerautret and Phuc Ngo [#1579](https://github.com/DGtal-team/DGtal/pull/1579))

- *Geometry package*
  - The following changes have been made to fix a bug in `examplePlaneProbingSurfaceLocalEstimator`:
    - in `PlaneProbingDigitalSurfaceLocalEstimator`, the method `probingFrameWithPreEstimation` now
      returns a pair bool-frame instead of just a frame, in order to tell whether the frame will lead
      to a valid initialization or not. The method `eval` now uses this boolean value and returns the
      trivial normal vector if it has been set to 'False'.
    - in `PlaneProbingParallelepipedEstimator`: `isValid` does not call the `isValid` method of the
     delegate, but only checks the relevant parts (which have been pushed in to separate methods).
     (Tristan Roussillon, [#1607](https://github.com/DGtal-team/DGtal/pull/1607))
  - Fixing issue with the automatic deploy of the "nightly" documentation.
    (David Coeurjolly, [#1620](https://github.com/DGtal-team/DGtal/pull/1620))
  - Fix issue on computeHullThickness by adding angle tolerance to detect co-linearity vectors.
    (Bertrand Kerautret, [#1647](https://github.com/DGtal-team/DGtal/pull/1647))

- *DEC*
  - More DEC examples can be built without QGLViewer (they didn't need it).
    (David Coeurjolly, [#1642](https://github.com/DGtal-team/DGtal/pull/1642))
  - Improving PolygonalCalculus and VectorHeatMethod for vector field processing on non-manifold surfaces.
    (David Coeurjolly, [#1659](https://github.com/DGtal-team/DGtal/pull/1659))

- *graph*
  - Fix warning related to copy assignment in class DistanceBreadthFirstVisitor
    (Jacques-Olivier Lachaud, [#1662](https://github.com/DGtal-team/DGtal/pull/1662))

- *Shapes package*
  - fix slow remove of isolated vertices in Mesh.
    (Bertrand Kerautret, [#1718](https://github.com/DGtal-team/DGtal/pull/1718))

# DGtal 1.2

## New Features / Critical Changes

- *New Feature*
  - DGtal now has a python binding `pip install dgtal`! For all
    details on the list of classes available in python, you can have a
    look to: Pablo Hernandez-Cerdan [#1528](https://github.com/DGtal-team/DGtal/pull/1528)

- *Geometry Package*
  - New normal vector estimation using plane-probing approaches.
    (Jocelyn Meyron, Tristan Roussillon,
    [#1547](https://github.com/DGtal-team/DGtal/pull/1547))
  - New normal vector estimation using slices of digital surfaces
    and maximal segment computation
    (Jocelyn Meyron, Tristan Roussillon,
    [#1547](https://github.com/DGtal-team/DGtal/pull/1547))
  - Add an implementation of the Quick Hull convex hull algorithm. It
    works in arbitrary dimension. It provides several kernels to deal
    with lattice or rational points, and also to compute the Delaunay
    cell complex.
    (Jacques-Olivier Lachaud,[#1539](https://github.com/DGtal-team/DGtal/pull/1539))

## Changes

- *Project*
  - Add azure-pipelines in `wrap` folder to kickstart python wrappings
    (Pablo Hernandez-Cerdan [#1529](https://github.com/DGtal-team/DGtal/pull/1529))
  - Modernize CMake: Avoid global includes and links, use `target_` commands instead
    (Pablo Hernandez-Cerdan, David Coeurjolly [#1524](https://github.com/DGtal-team/DGtal/pull/1524))
  - Modernize CMake: Prefer use targets rather than directories and libraries
    (Pablo Hernandez-Cerdan [#1543](https://github.com/DGtal-team/DGtal/pull/1543))
  - Add python wrappings using pybind11. Check wrap/README.md for details.
    (Pablo Hernandez-Cerdan [#1543](https://github.com/DGtal-team/DGtal/pull/1528))

- *Documentation*
  - Fix typos in blurred segment equation (Phuc Ngo,
    [#1561](https://github.com/DGtal-team/DGtal/pull/1561))
  - Fix some small errors : includes, variable names, code example
    (adrien Krähenbühl, [#1525](https://github.com/DGtal-team/DGtal/pull/1525))
  - Fix doxygen errors in DigitalConvexity, SurfaceMesh
    (Pablo Hernandez-Cerdan [#1534](https://github.com/DGtal-team/DGtal/pull/1534))
  - Fix CSS errors in doxygen
    (Jérémy Levallois, [#1546](https://github.com/DGtal-team/DGtal/pull/1546))

- *General*
  - Only set CMAKE_CXX_STANDARD if not defined already
    (Pablo Hernandez-Cerdan [#1526](https://github.com/DGtal-team/DGtal/pull/1526))
  - Add `container()` member function to DigitalSets and ImageContainers
    (Pablo Hernandez-Cerdan [#1532](https://github.com/DGtal-team/DGtal/pull/1532))

- *Arithmetic*
  - Add default constructor to ClosedIntegerHalfSpace
    (Jacques-Olivier Lachaud,[#1531](https://github.com/DGtal-team/DGtal/pull/1531))

- *IO*
  - Fix Color::getRGBA
    (Pablo Hernandez-Cerdan [#1535](https://github.com/DGtal-team/DGtal/pull/1535))
  - Adding Quad exports in Board3DTo2D  (David Coeurjolly,
    [#1537](https://github.com/DGtal-team/DGtal/pull/1537))
  - Adding spacing in ImageContainerByITKImage and the possibility to export it
    through ITKWriter.
    (Bertrand Kerautret [#1563](https://github.com/DGtal-team/DGtal/pull/#1563))


## Bug fixes

- *Documentation*
  - Removing collaboration graphs in doxygen. Fixing doxygen warnings (David Coeurjolly,
    [#1537](https://github.com/DGtal-team/DGtal/pull/1537))
  - Fixing the homebrew command for building on macOS (Jérémy Levallois,
    [#1560](https://github.com/DGtal-team/DGtal/pull/1560))

- *IO*
  - Removing the default grey background and raising an error if CAIRO has not between
    set for the Board3DTo2D export (David Coeurjolly,
    [#1537](https://github.com/DGtal-team/DGtal/pull/1537))

- *Geometry*
  - Small fixes and updates in BoundedLatticePolytope and BoundedRationalPolytope
    initialization when using half-spaces initialization
    (Jacques-Olivier Lachaud,[#1538](https://github.com/DGtal-team/DGtal/pull/1538))
  - Fix BoundedLatticePolytope::init when using half-spaces initialization
    (Jacques-Olivier Lachaud,[#1531](https://github.com/DGtal-team/DGtal/pull/1531))
  - Fix an issue in DigitalSurfaceRegularization about bad buffer init
    (David Coeurjolly, [#1548](https://github.com/DGtal-team/DGtal/pull/1548))
  - Fix issue [#1552](https://github.com/DGtal-team/DGtal/issues/1552) about a
    plane-probing unit test taking too long
    (Jocelyn Meyron, [#1553](https://github.com/DGtal-team/DGtal/pull/1553))
  - Fix issue
    [#1566](https://github.com/DGtal-team/DGtal/issues/1566): do not
    compile example checkLatticeBallQuickHull if DGTAL_WITH_GMP is not set
    (Jacques-Olivier Lachaud,[#1567](https://github.com/DGtal-team/DGtal/pull/1567))
  - Fix AppVeyor issue on PlaneProbingParallelepipedEstimator and PlaneProbingRNeighborhood
    (Bertrand Kerautret, [#1568](https://github.com/DGtal-team/DGtal/pull/1568))

- *Shapes package*
  - Fix the use of uninitialized variable in NGon2D.
   (Daniel Antunes,[#1540](https://github.com/DGtal-team/DGtal/issues/1540))

- *Build*
  - We now use cmake *Fetch_Content* to download the stable release of
    Catch2 (used in our unit-tests) when building the project (David
    Coeurjolly [#1524](https://github.com/DGtal-team/DGtal/issues/1524))
  - Fixing the required components for CGAL (David Coeurjolly,
    [#1550](https://github.com/DGtal-team/DGtal/issues/1550))
  - Speedup of the compilation of the tests that rely on Catch2
    (Roland Denis [#1551](https://github.com/DGtal-team/DGtal/pull/1551))
  - Comply with cmake Policy CMP0115 "Source file extensions must be
    explicit". (David Coeurjolly, [#1557](https://github.com/DGtal-team/DGtal/pull/1557))
  - Fix AppVeyor issue using new zlib URL.
    (Bertrand Kerautret, [#1571](https://github.com/DGtal-team/DGtal/pull/1571))


# DGtal 1.1

## New Features / Critical Changes

- *Project*
  - For this release, we have cleaned up the git history (using [bfg](https://rtyley.github.io/bfg-repo-cleaner/)),
    removing old deprecated files or commit errors. For a complete description,
    please follow the discussion of Issue [#1477](https://github.com/DGtal-team/DGtal/issues/1477).
    If you are doing a clean `git clone` of the project, or use the release archive,
    everything should be fine. If you have branches on the release 1.1beta, you
    would need to reset your current working copy. For instance, if
    you have cloned the `DGtal-team/DGtal` repository, just reset your
    master branch using:
    ```
    git fetch origin
    git reset --hard origin/master
    ```
    If you have cloned a fork of `DGtal-team/DGtal` (*i.e.* the `origin`
    remote correspond to your fork and not the DGtal-team one), Fetch
    the DGtal-team remote (nammed `DGtal` here):
    ```
    git fetch DGtal
    git reset --hard DGtal/master
    ```

    _For advanced developers_
    If there are some branches out there you want to "update" to the new history:
    First go to unmerged branch and copy the SHA of the commits you want to get. Or, if they are consecutive, copy the oldest and newest SHA.
    ```
    git checkout master #Updated to new history
    git checkout -b myOpenPR_after_new_history
    git cherry-pick oldestSha^..newestSha
    ```

    (David Coeurjolly, [#1510](https://github.com/DGtal-team/DGtal/pull/1510))

- *Kernel package*
  - Making `HyperRectDomain_(sub)Iterator` random-access iterators
    (allowing parallel scans of the domain, Roland Denis,
    [#1416](https://github.com/DGtal-team/DGtal/pull/1416))
  - Fix bug in BasicDomainSubSampler for negative coordinates of the
    domain lower bound. (Bertrand Kerautret
    [#1504](https://github.com/DGtal-team/DGtal/pull/1504))

- *DEC*
  - Add discrete calculus model of Ambrosio-Tortorelli functional in
    order to make piecewise-smooth approximations of scalar or vector
    fields onto 2D domains like 2D images or digital surfaces
    (Jacques-Olivier Lachaud,[#1421](https://github.com/DGtal-team/DGtal/pull/1421))

- *Geometry Package*
  - New piecewise smooth digital surface regularization class (David Coeurjolly,
    [#1440](https://github.com/DGtal-team/DGtal/pull/1440))
  - Provides support for digital full convexity and subconvexity (Jacques-Olivier Lachaud,
    [#1459](https://github.com/DGtal-team/DGtal/pull/1459))
  - Implementation of Shrouds algorithm for smoothing digital surfaces:
    Nielson et al., Shrouds: optimal separating surfaces for enumerated volumes.
    In Proc. VisSym 2003, vol. 3, pp. 75-84
    (Jacques-Olivier Lachaud, [#1500](https://github.com/DGtal-team/DGtal/pull/1500))
  - Updates cell geometry and digital convexity to use specialized
    unordered set data structure UnorderedSetByBlock for storing
    digital points (Jacques-Olivier Lachaud,
    [#1499](https://github.com/DGtal-team/DGtal/pull/1499))

- *Shapes package*
  - Add a new surface mesh representation for manifold or non-manifold polygonal
    surfaces in R^3 (Jacques-Olivier Lachaud,
    [#1503](https://github.com/DGtal-team/DGtal/pull/1503))

## Changes

- *General*
  - DGtal can be compiled and used as a project (git) submodule (David
    Coeurjolly [#1444](https://github.com/DGtal-team/DGtal/pull/1444))
  - Add .gitattributes file for github to recognize ih files as c++
    (Pablo Hernandez-Cerdan [#1457](https://github.com/DGtal-team/DGtal/pull/1457))
  - Add CMake option `DGTAL_ENABLE_FLOATING_POINT_EXCEPTIONS` to control enabling
    `feenableexcept` (only applies in Linux when in Debug mode).
    (Pablo Hernandez-Cerdan, [#1489](https://github.com/DGtal-team/DGtal/pull/1489))
  - Travis: Fix broken Eigen url. Update Eigen in travis to 3.3.7.
    (Pablo Hernandez, [#1508](https://github.com/DGtal-team/DGtal/pull/1508))

- *Geometry*
  - New Integral Invariant functor to retrieve the curvature tensor (principal curvature
    directions and values). (David Coeurjolly, [#1460](https://github.com/DGtal-team/DGtal/pull/1460))
  - Add principal directions of curvature functions for implicit polynomial 3D shapes.
    (Jacques-Olivier Lachaud,[#1470](https://github.com/DGtal-team/DGtal/pull/1470))

- *io*
  - The GenericWriter can now export in 3D ITK format (nii, mha,  mhd,  tiff).  
    (Bertrand Kerautret [#1485](https://github.com/DGtal-team/DGtal/pull/1485))
  - New Viridis ColorGradientPreset and clean of  useless template specializations in
    the GenericWriter for color image. (Bertrand Kerautret
    [#1487](https://github.com/DGtal-team/DGtal/pull/1487))
  - Add the possibility to import images with a shifted domain in ITKReader.
    (Bertrand Kerautret and Pablo Hernandez-Cerdan
    [#1492](https://github.com/DGtal-team/DGtal/pull/1492))

- *Kernel package*
  - Add .data() function to PointVector to expose internal array data.
    (Pablo Hernandez-Cerdan, [#1452](https://github.com/DGtal-team/DGtal/pull/1452))
  - Add a specialized unordered set data structure
    UnorderedSetByBlock for storing digital points, which is more
    compact and as efficient as unordered set
    (Jacques-Olivier Lachaud,[#1499](https://github.com/DGtal-team/DGtal/pull/1499))

- *Helpers*
  - Add vector field output as OBJ to module Shortcuts (Jacques-Olivier Lachaud,
    [#1412](https://github.com/DGtal-team/DGtal/pull/1412))
  - Add shortcuts to Ambrosio-Tortorelli piecewise-smooth approximation
    (Jacques-Olivier Lachaud,[#1421](https://github.com/DGtal-team/DGtal/pull/1421))
  - Add  output as OFF to module Shortcuts (Bertrand Kerautret,
    [#1476](https://github.com/DGtal-team/DGtal/pull/1476))
  - Add shortcuts to principal curvatures and directions of curvature for implicit polynomial
    3D shapes. (Jacques-Olivier Lachaud,[#1470](https://github.com/DGtal-team/DGtal/pull/1470))

- *Tests*
  - Upgrade of the unit-test framework (Catch) to the latest release [Catch2](https://github.com/catchorg/Catch2).
    (David Coeurjolly [#1418](https://github.com/DGtal-team/DGtal/pull/1418))
    (Roland Denis [#1419](https://github.com/DGtal-team/DGtal/pull/1419))

- *Topology*
  - Provides partial flip, split and merge operations for half-edge data structures
    and triangulated surfaces (Jacques-Olivier Lachaud,
    [#1428](https://github.com/DGtal-team/DGtal/pull/1428))
  - Makes testVoxelComplex faster, reducing the size of the test fixture
    (Pablo Hernandez-Cerdan, [#1451](https://github.com/DGtal-team/DGtal/pull/1451))
  - Fix bug in VoxelComplex masks when cell was at the boundary of kspace
    (Pablo Hernandez-Cerdan, [#1488](https://github.com/DGtal-team/DGtal/pull/1488))
  - Fix loadTable not able to read compressed tables in Windows
    (Pablo Hernandez-Cerdan, [#1505](https://github.com/DGtal-team/DGtal/pull/1505))
  - Fix fillData in CubicalComplex
    (Pablo Hernandez-Cerdan, [#1519](https://github.com/DGtal-team/DGtal/pull/1519))

- *Shapes package*
  - Add a moveTo(const RealPoint& point) method to implicit and star shapes
   (Adrien Krähenbühl,
   [#1414](https://github.com/DGtal-team/DGtal/pull/1414))
  - Fix Lemniscate definition following Bernoulli's definition
   (Adrien Krähenbühl,
   [#1427](https://github.com/DGtal-team/DGtal/pull/1427))
  - Homogenizes typedefs of all parametric shapes and fixes some bounding box
    computations (Adrien Krähenbühl,
   [#1462](https://github.com/DGtal-team/DGtal/pull/1462))
  - Add const directives to some curve estimators on shapes.
    (Adrien Krähenbühl [#1429](https://github.com/DGtal-team/DGtal/pull/1429))

- *IO*
  - When the 3D built-in viewer is enabled (libqglviewer), the default
    required Qt version is now Qt5 instead of Qt4. You can revert to
    Qt4 by unsetting the WITH_QT5 cmake flag (David Coeurjolly,
    [#1511](https://github.com/DGtal-team/DGtal/pull/1511))

## Bug Fixes

- *Configuration/General*
  - Fix compilation error/warnings with gcc 9.1.1 and clang 9.0
    (Boris Mansencal, [#1431](https://github.com/DGtal-team/DGtal/pull/1431))
  - Disable some gcc/clang warnings in Qt5 raised by Apple clang compiler (David
    Coeurjolly, [#1436](https://github.com/DGtal-team/DGtal/pull/1436))
  - Fixing Travis configuration due to syntax changes in v2
    (Roland Denis, [#1465](https://github.com/DGtal-team/DGtal/pull/1465))
  - Compression of png files used in for the documentation
    (preparing 1.1 release), (David Coeurjolly, [#1494](https://github.com/DGtal-team/DGtal/pull/1494))
  - Fix `CMAKE_C_FLAGS` when `WITH_OPENMP=ON`
    (Pablo Hernandez-Cerdan, [#1495](https://github.com/DGtal-team/DGtal/pull/1495))

- *Mathematics*
  - Put SimpleMatrix * scalar operation in DGtal namespace (Jacques-Olivier Lachaud,
    [#1412](https://github.com/DGtal-team/DGtal/pull/1412))

- *Geometry*
  - Bugfix in the `testVoronoiCovarianceMeasureOnSurface` (David
    Coeurjolly, [#1439](https://github.com/DGtal-team/DGtal/pull/1439))
  - Defining StandardDSS4Computer & NaiveDSS8Computer as templated aliases of
    ArithmeticalDSSComputer (fix #1483). Also fixing NaiveDSS8 adjacency.
    (Roland Denis, [#1491](https://github.com/DGtal-team/DGtal/pull/1491))
  - Fix initialisation in BoundedLatticePolytope when creating non full
    dimensional simplices in 3D (segments, triangles). (Jacques-Olivier Lachaud,
    [#1502](https://github.com/DGtal-team/DGtal/pull/1502))

- *Kernel*
  - Point2DEmbedderIn3D edit to recover behavior of version 0.9.4 in
    the origin point placement. (Florian Delconte and Bertrand Kerautret
    [#1520](https://github.com/DGtal-team/DGtal/pull/1520))

- *Helpers*
  - Fix Metric problem due to implicit RealPoint toward Point conversion when computing
    convolved trivial normals in ShortcutsGeometry (Jacques-Olivier Lachaud,
    [#1412](https://github.com/DGtal-team/DGtal/pull/1412))
  - Fixing double conversion bug in class Parameters, related to
    English/French decimal point inconsistency between `atof` and
    `boost::program_options` (Jacques-Olivier Lachaud,
    [#1411](https://github.com/DGtal-team/DGtal/pull/1411))
  - Fix bug in Shortcuts::saveVectorFieldOBJ
    (Jacques-Olivier Lachaud,[#1421](https://github.com/DGtal-team/DGtal/pull/1421))
  - Fixing OBJ export: .mtl file written with relative path (Johanna
    Delanoy [#1420](https://github.com/DGtal-team/DGtal/pull/1420))
  - Unify pointel ordering in Shortcuts and MeshHelper so that
    Shortcuts::getPointelRange, Shortcuts::saveOBJ and
    Shortcuts::makePrimalPolygonalSurface, as well as
    MeshHelpers::digitalSurface2PrimalPolygonalSurface, all use the
    CCW ordering by default (in 3D).
    (Jacques-Olivier Lachaud,[#1445](https://github.com/DGtal-team/DGtal/pull/1445))

- *images*
  - Fix the image origin that was not taken into account in class
    ImageContainerByITKImage. (Bertrand Kerautret
    [#1484](https://github.com/DGtal-team/DGtal/pull/1484))
  - Add domainShift to ImageContainerByITKImage.
    (Pablo Hernandez-Cerdan,
    [#1490](https://github.com/DGtal-team/DGtal/pull/1490))

- *IO*
  - Removing a `using namespace std;` in the Viewer3D hearder file. (David
    Coeurjolly [#1413](https://github.com/DGtal-team/DGtal/pull/1413))
  - Fixing cast from const to mutable iterator in GradientColorMap.
    (Roland Denis [#1486](https://github.com/DGtal-team/DGtal/pull/1486))

- *Topology*
  - Add missing constraint to flips in HalfEdgeDataStructure
    (Jacques-Olivier Lachaud,[#1498](https://github.com/DGtal-team/DGtal/pull/1498))

- *Shapes*
  - Fix bug in Astroid parameter() method : orientation correction
    (Adrien Krähenbühl,
    [#1325](https://github.com/DGtal-team/DGtal/pull/1426))
  - Add missing constraint to flips in TriangulatedSurface
    (Jacques-Olivier Lachaud,[#1498](https://github.com/DGtal-team/DGtal/pull/1498))

- *DEC*
  - Fix issue (https://github.com/DGtal-team/DGtal/issues/1441)
    related to bad link in DEC/moduleAT documentation and missing
    associated example exampleSurfaceATnormals.cpp (Jacques-Olivier
    Lachaud,[#1442](https://github.com/DGtal-team/DGtal/pull/1442)
  - Adding missing LGPL headers in the DEC examples (David Coeurjolly
    [#1472]((https://github.com/DGtal-team/DGtal/pull/1472))

- *Documentation*
  - Promoting the `Shortcuts` documentation page on the main page. (David
    Coeurjolly [#1417](https://github.com/DGtal-team/DGtal/pull/1417))
  - Fixing the `doxyfiles` to have the table of contents of module pages (David
    Coeurjolly [#1424](https://github.com/DGtal-team/DGtal/pull/1424))
  - New illustration in the volumetric analysis documentation page (David
    Coeurjolly [#1432](https://github.com/DGtal-team/DGtal/pull/1432))
  - Using SourceForge to download doxygen sources during Travis CI jobs.
    (Roland Denis [#1424](https://github.com/DGtal-team/DGtal/pull/1434))
  - CSS edit to enhance the readability of code snippets (David
    Coeurjolly [#1438](https://github.com/DGtal-team/DGtal/pull/1438))
  - Fixing various links in moduleCellularTopology. Fixing #1454.
    Removing dead links to ImaGene project.
    (Roland Denis [#1455](https://github.com/DGtal-team/DGtal/pull/1455))

- *Build*
  - Fix issue (https://github.com/DGtal-team/DGtal/issues/1478),
    that is a Visual Studio 2019 build error related to befriend
    template specializations
    (Jacques-Olivier Lachaud [#1481](https://github.com/DGtal-team/DGtal/pull/1481))
  - Removing the homemade CPP11 checks, using cmake macro instead
    (David Coeurjolly, [#1446](https://github.com/DGtal-team/DGtal/pull/1446))
  - Removes the check for CPP11 when building WITH_ITK
    (Pablo Hernandez-Cerdan, [#1453](https://github.com/DGtal-team/DGtal/pull/1453))
  - Fix apple clang  compilation issue with a workaround to the
    ConstIteratorAdapter class that does not satisfy the _is_forward concept of the STL:
    using boost::first_max_element instead std::max_element.
    (Bertrand Kerautret, [#1437](https://github.com/DGtal-team/DGtal/pull/1437))  
  - Abort compilation at configure time when the compiler is gcc 10.1 due to compiler bug.
    Fix issue #1501.
    (Pablo Hernandez-Cerdan, [#1506](https://github.com/DGtal-team/DGtal/pull/1506))

# DGtal 1.0

## New Features / Critical Changes

- *Base package*
  - Adding FunctorHolder to transform any callable object (e.g. function,
    functor, lambda function,...) into a valid DGtal functor.
    (Roland Denis, [#1332](https://github.com/DGtal-team/DGtal/pull/1332))
  - Adding better checks for floating point arithmetic in the test module (Kacper Pluta,
    [#1352](https://github.com/DGtal-team/DGtal/pull/1352))

- *Documentation*
  - Module page about functions, functors and lambdas in DGtal.
    (Roland Denis, [#1332](https://github.com/DGtal-team/DGtal/pull/1332))

- *Image package*
  - Adding ConstImageFunctorHolder to transform any callable object
    (e.g. function, functor, lambda function,...) into a CConstImage model.
    (Roland Denis, [#1332](https://github.com/DGtal-team/DGtal/pull/1332))
  - RigidTransformation2D/3D depends on a vector functor that can be,
    for example, VectorRounding (Kacper Pluta,
    [#1339](https://github.com/DGtal-team/DGtal/pull/1339))

- *Kernel package*
  - Adding PointFunctorHolder to transform any callable object (e.g. function,
    functor, lambda function,...) into a CPointFunctor model.
    (Roland Denis, [#1332](https://github.com/DGtal-team/DGtal/pull/1332))
  - ⚠️ The conversion between PointVector of different component types now follows
    the classical conversion rules (e.g. float to double is OK but double
    to int fails if the conversion is not explicitly specified).
    Component type after an arithmetic operation also follows the classical
    arithmetic conversion rules (e.g int * double returns a double).
    Adding some related conversion functors.
    (Roland Denis, [#1345](https://github.com/DGtal-team/DGtal/pull/1345))
  - Making binary operators of PointVector (+-\*/ but also dot, crossProduct,
    inf, isLower,...) available as external functions. The component type of
    the result follows the classical arithmetic conversion rules.
    (Roland Denis, [#1345](https://github.com/DGtal-team/DGtal/pull/1345))
  - Adding square norm method to Point/Vector class. (David Coeurjolly,
    [#1365](https://github.com/DGtal-team/DGtal/pull/1365))

- *Helpers*
  - Classes Shortcuts and ShortcutsGeometry to simplify coding with
    DGtal. Integrate a lot of volume, digital surfaces, mesh,
    surface, geometry, estimators functions, with many conversion
    and input/output tools. (Jacques-Olivier Lachaud,
    [#1357](https://github.com/DGtal-team/DGtal/pull/1357))

- *Shapes package*
  - Add two new star shapes: Astroid and Lemniscate
   (Adrien Krähenbühl, Chouaib Fellah,
   [#1325](https://github.com/DGtal-team/DGtal/pull/1325))

- *Geometry package*
  - Parametric 3D curve digitization see (UglyNaiveParametricCurveDigitizer3D)
   (Kacper Pluta, [#1339](https://github.com/DGtal-team/DGtal/pull/1339))
  - A set of 3D parametric curves: EllipticHelix, Knot_3_1, Knot_3_2, Knot_4_1,
    Knot_4_3, Knot_5_1, Knot_5_2, Knot_6_2, Knot_7_4 (Kacper Pluta,
   [#1339](https://github.com/DGtal-team/DGtal/pull/1339))
  - DecoratorParametricCurveTransformation - a decorator to apply isometries to
    parametric curves (Kacper Pluta, [#1339](https://github.com/DGtal-team/DGtal/pull/1339))
  - LambdaMST3DBy2D - a variation of 3D Lambda Maximal Segment tangent estimator
   that uses only 2D tangents along maximal axis. This estimator has only a
   research value (Kacper Pluta, [#1339](https://github.com/DGtal-team/DGtal/pull/1339))
  - DSSes filtration during L-MST3D computations (Kacper Pluta,
   [#1339](https://github.com/DGtal-team/DGtal/pull/1339))
  - An option for filtering DSSes during LambdaMST3D calculations (Kacper Pluta,
   [#1339](https://github.com/DGtal-team/DGtal/pull/1339))
  - New LpMetric class (model of CMetricSpace) for distance computations in R^n.
    (David Coeurjolly,  [#1388](https://github.com/DGtal-team/DGtal/pull/1388))

- *Documentation*
  - Replacing html internal links by ref command in Digital Topology module
    documentation. Also ignoring doxygen warning when ref begins with a digit.
    (Roland Denis, [#1340](https://github.com/DGtal-team/DGtal/pull/1340))
  - Fix examples filenames in Digital Topology module documentation (Isabelle
    Sivignon, [#1331](https://github.com/DGtal-team/DGtal/pull/1331))
  - Fix doc bug with Hull2D namespace, (Tristan Roussillon,
    [#1330](https://github.com/DGtal-team/DGtal/pull/1330))
  - Checking boost version when including boost/common_factor_rt (David Coeurjolly,
    [#1344](https://github.com/DGtal-team/DGtal/pull/1344))
  - Fix computational costs of separable metric predicates in the documentation.
    (David Coeurjolly, [#1374](https://github.com/DGtal-team/DGtal/pull/1374))
  - Fixing doxygen warnings (typo and doxygen upgrade to v1.8.14)
    (Roland Denis, [#1376](https://github.com/DGtal-team/DGtal/pull/1376))
  - Module page about functions, functors and lambdas in DGtal.
    (Roland Denis, [#1332](https://github.com/DGtal-team/DGtal/pull/1332))

## Changes

- *Configuration/General*
  - Simplifying Travis CI scripts (David Coeurjolly,
    [#1371](https://github.com/DGtal-team/DGtal/pull/1371))

- *Kernel package*
  - Fix NumberTraits for `long long int` types and refactor it.
    (Roland Denis, [#1397](https://github.com/DGtal-team/DGtal/pull/1397))


- *Topology*
  - Remove the internal object from VoxelComplex, improving performance
    (Pablo Hernandez, [#1369](https://github.com/DGtal-team/DGtal/pull/1369))

- *Documentation*
  - Improving KhalimskySpace related classes documentations by displaying
    a short description in the member list.
    (Roland Denis,  [#1398](https://github.com/DGtal-team/DGtal/pull/1398))

- *Helpers*
  - Small fixes in Shortcuts and ShortcutsGeometry, doc, and colormaps.
    (Jacques-Olivier Lachaud, [#1364](https://github.com/DGtal-team/DGtal/pull/1364))

- *Topology*
  - Specializes the method DigitalSurface::facesAroundVertex in the
    3D case, such that faces (ie pointels) are ordered
    counterclockwise with respect of the vertex (ie surfel) seen from
    the exterior. (Jacques-Olivier Lachaud,
    [#1377](https://github.com/DGtal-team/DGtal/pull/1377))
  - This PR fixes two issues related to CubicalComplexFunctions:
    issue [#1362](https://github.com/DGtal-team/DGtal/issues/1362) and
    issue [#1381](https://github.com/DGtal-team/DGtal/issues/1381) for
    programs testCubicalComplex, testVoxelComplex and
    testParDirCollapse. (Jacques-Olivier Lachaud,
    [#1390](https://github.com/DGtal-team/DGtal/pull/1390))
  - Move operators outside of functions namespace in VoxelComplexFunctions.
    (Pablo Hernandez, [#1392](https://github.com/DGtal-team/DGtal/pull/1392))


## Bug Fixes

- *Configuration/General*
  - Continuous integration AppVeyor fix
    [#1326](https://github.com/DGtal-team/DGtal/pull/1326)
  - Fixing documentation checks and updating Travis scripts
    (Roland Denis, [#1335](https://github.com/DGtal-team/DGtal/pull/1335))
  - Fixing warning of Clang when including GraphicsMagick v1.3.31
    (Roland Denis, [#1366](https://github.com/DGtal-team/DGtal/pull/1366))
  - Fix compilation warnings with gcc 8.2.1
    (Boris Mansencal, [#1384](https://github.com/DGtal-team/DGtal/pull/1384))
  - Fix compilation with Visual Studio (15.9.5) and some io tests
    (Boris Mansencal, [#1380](https://github.com/DGtal-team/DGtal/pull/1380))
  - Fixing & updating Travis: documentation deployement and DGtalTools job
    (Roland Denis, [#1383](https://github.com/DGtal-team/DGtal/pull/1383))
  - Various warnings fixed on Xcode (David Coeurjolly,
    [#1389](https://github.com/DGtal-team/DGtal/pull/1389))
  - Fix compilation and adding debug version for the generated file with Visual Studio
    (Raphael Lenain, [#1395](https://github.com/DGtal-team/DGtal/pull/1395))
  - Correct pragma pop in ITK related files
    (Boris Mansencal, [#1400](https://github.com/DGtal-team/DGtal/pull/1400))
  - Fix compilation and execution with Visual Studio
    (Raphael Lenain, [#1407](https://github.com/DGtal-team/DGtal/pull/1407))

- *Kernel*
 - Fixing issue #1341 about unwanted conversions between PointVector with
    different component types (like from double to int) by making explicit
    the default conversion constructor and checking type compatiblity when
    using operators.
    (Roland Denis, [#1345](https://github.com/DGtal-team/DGtal/pull/1345))
 - Fixing issue #1387 about the wrong result of PointVector::crossProduct
    in 2D. Also disabling this method for dimensions other than 2 and 3.
    (Roland Denis, [#1345](https://github.com/DGtal-team/DGtal/pull/1345))
  - Fixing many issues related to invalid conversion between PointVectors
    of different component types.
    (David Coeurjolly, Roland Denis, Monir Hadji, Bertrand Kerautret,
    Tristan Roussillon, [#1345](https://github.com/DGtal-team/DGtal/pull/1345))

- *Base*
  - Fixing wrong members in PredicateCombiner (David Coeurjolly,
    [#1321](https://github.com/DGtal-team/DGtal/pull/1321))
  - Fix testClone2.cpp and efficiency issue in Clone/CountedPtr mechanism
    (Jacques-Olivier Lachaud, [#1382](https://github.com/DGtal-team/DGtal/pull/1382)). Fix issue
    [#1203](https://github.com/DGtal-team/DGtal/issues/1203))

- *Shapes*
  - Fixing openmp flags (David Coeurjolly,
    [#1324](https://github.com/DGtal-team/DGtal/pull/1324))
  - Add assignment operator to ImageContainerByITKImage (Pablo Hernandez,
    [#1336](https://github.com/DGtal-team/DGtal/pull/1336))
  - Fix compilation warning: const qualifier ignored in cast (Pablo Hernandez,
    [#1337](https://github.com/DGtal-team/DGtal/pull/1337))
  - Filter data passed to acos in order to avoid division by zero or an argument
    out of range. (Kacper Pluta, [#1359](https://github.com/DGtal-team/DGtal/pull/1359))

- *IO*
  - Improve ITKReader, testITKio and testITKReader (Boris Mansencal,
    [#1379](https://github.com/DGtal-team/DGtal/pull/1379))
    [#1394](https://github.com/DGtal-team/DGtal/pull/1394))
  - Fix wrong typedef for double case in ITKReader (Adrien Krähenbühl,
    [#1259](https://github.com/DGtal-team/DGtal/pull/1322))
  - Fix safeguard when using ImageMagick without cmake activation (David Coeurjolly,
    [#1344](https://github.com/DGtal-team/DGtal/pull/1344))
  - Fix Color::Green definition (David Coeurjolly,
    [#1385](https://github.com/DGtal-team/DGtal/pull/1385))
  - Fix Visual Studio ContourHelper tests.
    (Bertrand Kerautret, [#1386](https://github.com/DGtal-team/DGtal/pull/1386))

- *Geometry*
   - Fix a possible tangent vector flapping during L-MST3D and L-MST3DBy2D (Kacper Pluta,
   [#1339](https://github.com/DGtal-team/DGtal/pull/1339))
   - Fix a possible issue with data structures orderings in L-MST3D accumulation step (Kacper Pluta,
   [#1339](https://github.com/DGtal-team/DGtal/pull/1339))
   - Add missing API to StandardDSS6Computer i.e., isInDSS (Kacper Pluta,
   [#1339](https://github.com/DGtal-team/DGtal/pull/1339))

- *DEC package*
  - Adding missing headers in some files of DEC.
    (Roland Denis, [#1349](https://github.com/DGtal-team/DGtal/pull/1349))

- *Image*
  - Fix bug in ImageLinearCellEmbedder.
    (Jacques-Olivier Lachaud, [#1356](https://github.com/DGtal-team/DGtal/pull/1356))

- *Miscellaneous*
  - Fix Small bug in Integral Invariant Volume Estimator in 2D
    (Thomas Caissard, [#1316](https://github.com/DGtal-team/DGtal/pull/1316))
  - Change from private to public access of types Input and Output in SCellToPoint
    (Daniel Antunes, [#1346](https://github.com/DGtal-team/DGtal/pull/1346))
  - Correct small typo when compiling with DEBUG defined
    (Boris Mansencal, [#1401](https://github.com/DGtal-team/DGtal/pull/1401))

- *Math packages*
  - Fix possible division by zero in the MultiStatistics class.
    (Kacper Pluta, [#1358](https://github.com/DGtal-team/DGtal/pull/1358))


# DGtal 0.9.4.1

## Bug Fixes

- *Documentation*
  - Fixing path to Mathjax CDN in documentation (David Coeurjolly,
    [#1318](https://github.com/DGtal-team/DGtal/pull/1318))

# DGtal 0.9.4

## New Features / Critical Changes

- *Shapes*
  - Mesh Voxelizer using 6- or 26-separability templated
   (David Coeurjolly, Monir Hadji,
   [#1209](https://github.com/DGtal-team/DGtal/pull/1209))

- *Topology Package*
  - Adding the half-edge data structure to represent arbitrary
    two-dimensional combinatorial surfaces with or without boundary
    (Jacques-Olivier Lachaud
     [#1266](https://github.com/DGtal-team/DGtal/pull/1266))
  - Add VoxelComplex, an extension for CubicalComplex, implementing the Critical-Kernels
    framework, based on the work of M.Couprie and G.Bertrand on isthmus.
    (Pablo Hernandez, [#1147](https://github.com/DGtal-team/DGtal/pull/1147))

- *Shapes Package*
  - Adding classes and helpers to create triangulated surfaces and
    polygonal surfaces to convert them from/to mesh, as well as a conversion from digital
    surfaces to dual triangulated or polygonal surface (Jacques-Olivier
    Lachaud [#1266](https://github.com/DGtal-team/DGtal/pull/1266))

- *Geometry Package*
  - Laplace-Beltrami operators on digital surfaces. (Thomas Caissard,
    [#1303](https://github.com/DGtal-team/DGtal/pull/1303))



## Changes

- *Math package*
  - New SimpleMatrix constructor with a initializer_list argument
    (Nicolas Normand,
    [#1250](https://github.com/DGtal-team/DGtal/pull/1250))

- *IO*
  - New simple way to extend the QGLViewer-based Viewer3D interface,
    for instance to add callbacks to key or mouse events, or to modify
    what is drawn on the window.
    (Jacques-Olivier Lachaud, [#1259](https://github.com/DGtal-team/DGtal/pull/1259))
  - TableReader can now read all elements contained in each line of a file
    with the new method getLinesElementsFromFile().
    (Bertrand Kerautret,
    [#1260](https://github.com/DGtal-team/DGtal/pull/1260))
  - New ImageMagick writer to export images to PNG or JPG formats for
    instance.  (David Coeurjolly,
    [#1304](https://github.com/DGtal-team/DGtal/pull/1304))
  - SimpleDistanceColorMap new colormap to easily display distance maps.
    (David Coeurjolly, [#1302](https://github.com/DGtal-team/DGtal/pull/1302))
  - Fix in MagicReader allowing to load colored images. (David
    Coeurjolly, [#1305](https://github.com/DGtal-team/DGtal/pull/1305))
  - Include New ImageMagick writer in GenericWriter.  (Bertrand Kerautret,
    [#1306](https://github.com/DGtal-team/DGtal/pull/1306))

## Bug Fixes

- *Build*
  - Fix compilation by using DGtal from swift wrapping (Bertrand Kerautret,
    [#1309](https://github.com/DGtal-team/DGtal/pull/1309))
  - Fix C++11 cmake flags and cmake >3.1 is now required (David Coeurjolly,
    Pablo H Cerdan, [#1290](https://github.com/DGtal-team/DGtal/pull/1290))
  - Fix HDF5 link missing in compilation (Bertrand Kerautret,
     [#1301](https://github.com/DGtal-team/DGtal/pull/1301))
  - Fix compilation with QGLViewer (2.7.x) and Qt5 (Boris Mansencal,
     [#1300](https://github.com/DGtal-team/DGtal/pull/1300))

- *Shapes Package*
  - Fix ImplicitPolynomial3Shape and TrueDigitalSurfaceLocalEstimator.
    Improves projection operator on implicit surface and curvature
    computations. (Jacques-Olivier Lachaud,
    [#1279](https://github.com/DGtal-team/DGtal/pull/1279))

- *Configuration/General*
  - Upgrading the benchmarks to match with the new google-benchmark API
   (David Coeurjolly,
     [#1244]((https://github.com/DGtal-team/DGtal/pull/1244))
  - The documentation mainpage now refers to the DGtalTools documentation
    (David Coeurjolly,
    [#1249]((https://github.com/DGtal-team/DGtal/pull/1249))
  - Fix ITK related try_compile command to work for non-default locations.
    (Pablo Hernandez,
    [#1286]((https://github.com/DGtal-team/DGtal/pull/1286))

- *IO*
  - Fix for compilation with 2.7.0 QGLViewer version.
   (Bertrand Kerautret, [#1280](https://github.com/DGtal-team/DGtal/pull/1280))
  - Fix on the ITK reader when used with a functor which is not able to
    handle 32/16 bits images. Also includes a new testITKReader and ITK tests in
    GenericReader.
    (Bertrand Kerautret, [#1255](https://github.com/DGtal-team/DGtal/pull/1255))
  - Viewer3D: fix bad light source move according X/Y mouse move and new Key_Z to
    move away/closer the light source.
    (Bertrand Kerautret, [#1262](https://github.com/DGtal-team/DGtal/pull/1262))
  - Fix ImageContainerByITKImage, fill the itk image buffer with 0 when using the
    domain constructor.
    (Pablo Hernandez, [#1307](https://github.com/DGtal-team/DGtal/pull/1307))

- *Kernel Package*
  - Fix testBasicPointFunctor. (Bertrand Kerautret
    [#1245](https://github.com/DGtal-team/DGtal/pull/1245))

- *Arithmetic Package*
 - Fix SternBrocot and variants static instanciations. (Jacques-Olivier Lachaud
   [#1293](https://github.com/DGtal-team/DGtal/pull/1293))

- *Topology Package*
  - Fix invalid KhalimskyCell coordinates in ctopo-fillContours.cpp example.
    (Roland Denis, [#1296](https://github.com/DGtal-team/DGtal/pull/1296))

- *Documentation*
  - Add import with functors in GenericReader in the main default reader.
    (mainly motivated to show documentation of specialized version of
    importWithValueFunctor and importWithColorFunctor). The tiff format
    was also added to the generic readers when ITK is present (Bertrand
    Kerautret [1251](https://github.com/DGtal-team/DGtal/pull/1245))
  - Fix exampleArithDSS3d compilation (which was not activated).
    (Bertrand Kerautret
    [#1254](https://github.com/DGtal-team/DGtal/pull/1254))

- *DEC*
  - Fix dependencies flags for DEC examples.
    (Jean-David Génevaux, [#1310](https://github.com/DGtal-team/DGtal/pull/1310))

# DGtal 0.9.3

## New Features / Critical Changes

- *Configuration/General*
  - The project has a now a unique compiled library: DGtal. The DGtalIO
   target has been removed. (David Coeurjolly,
   [#1226](https://github.com/DGtal-team/DGtal/pull/1226))
  - New mandatory dependency for DGtal: zlib must be installed in the system.
   (David Coeurjolly, [#1228](https://github.com/DGtal-team/DGtal/pull/1228))
  - Remove cpp11 deprecated usage of std::binder1st and std::binder2nd
    --generates error with c++17 flag. (Pablo Hernandez,
    [#1287](https://github.com/DGtal-team/DGtal/pull/1287))
  - Remove cpp11 deprecated usage of std::unary_function and
    std::binary_function --generates error with c++17 flag.
   (Pablo Hernandez, [#1291](https://github.com/DGtal-team/DGtal/pull/1291))

- *Topology Package*
  -  Implementation of ParDirCollapse with CollapseSurface and CollapseIsthmus.
    (Mohamad ONAYSSI, Bibiana MARTINEZ, Mohamed MELLOULI, Kacper PLUTA,
    [#1199](https://github.com/DGtal-team/DGtal/pull/1199))

- *Geometry Package*
  - VoronoiMap, PowerMap, (Reverse)DistanceTransformation and ReducedMedialAxis
   now work on toric domains (with per-dimension periodicity specification).
   (David Coeurjolly, Roland Denis,
   [#1206](https://github.com/DGtal-team/DGtal/pull/1206))

- *IO*
  - New version (3) for the VOL file format that allows (zlib) compressed volumetric
   data. VolReady and VolWriter can still manage Version 2 Vols.
   (David Coeurjolly, [#1228](https://github.com/DGtal-team/DGtal/pull/1228))

## Changes

- *Configuration/General*
  - Continuous integration Travis bots are now based on ubunutu/trusty containers.
   (David Coeurjolly, [#1227](https://github.com/DGtal-team/DGtal/pull/1208))
  - Set flag -std=c++11 only if needed. Modern compilers set compatible flags
   by default (gnu++14, etc). (Pablo H Cerdan,
   [#1222](https://github.com/DGtal-team/DGtal/pull/1222))

- *Documentation*
   - All the example descriptions are now in their the examples file (instead in
    dox files).
    (Bertrand Kerautret, [#1240](https://github.com/DGtal-team/DGtal/pull/1240))

## Bug Fixes

- *Configuration/General*
  - Fixing errors and warnings raised by g++ 4.7.x.
   (Roland Denis, [#1202](https://github.com/DGtal-team/DGtal/pull/1202))
  - Explicit M_PI definition if needed.
   (David Coeurjolly, [#1208](https://github.com/DGtal-team/DGtal/pull/1208))
  - Continuous integration Travis bots are now based on ubunutu/trusty containers.
   (David Coeurjolly, [#1227](https://github.com/DGtal-team/DGtal/pull/1208))
  - Fix usage of DESTDIR at install time for linux packagers.
   (Pablo Hernandez, [#1235](https://github.com/DGtal-team/DGtal/pull/1235))
  - Fix, let CMake handle DESTDIR instead of manual manipulation.
   (Pablo Hernandez, [#1238](https://github.com/DGtal-team/DGtal/pull/1238))

- *Geometry Package*
  - ArithDSSIterator: fix missing postfix ++.
   (I. Sivignon, [#1187](https://github.com/DGtal-team/DGtal/pull/1187))
  - ContourHelper: add a method to transform a contour into a 8 connected path.
   (B. Kerautret, [#1127](https://github.com/DGtal-team/DGtal/pull/1127))

- *IO Package*
  - Missing TContainer template parameter for overloaded functions/methods that
   rely on PointVector.
   (Roland Denis, [#1232](https://github.com/DGtal-team/DGtal/pull/1232))
  - Viewer3D: fix bad rendering when changing the scale.
   (Bertrand Kerautret, [#1217](https://github.com/DGtal-team/DGtal/pull/1217))

- *Documentation*
  - Fixing various BibTeX references.
   (Bertrand Kerautret, [##1237](https://github.com/DGtal-team/DGtal/pull/1237))

# DGtal 0.9.2

## New Features / Critical Changes

- *Documentation*
  - Fixing all doxygen warnings.
   (Roland Denis, [#1182](https://github.com/DGtal-team/DGtal/pull/1182))
  - New "@seeDGtalTools" doxygen command to cite a DGtalTools tool in
   DGtal documentation (David Coeurjolly,
   [#1179](https://github.com/DGtal-team/DGtal/pull/1179))

- *Geometry Package*
  - New robust normal vector estimator using spherical accumulators and statistical
   voting (Boulc'h & Marlet, SGP 2012).
   (David Coeurjolly, [#1149](https://github.com/DGtal-team/DGtal/pull/1149))

- *Math Package*
  - New RealFFT class for in-place real-complex Fast Fourier Transform using
   fftw3 library.
   (Roland Denis, [#1185](https://github.com/DGtal-team/DGtal/pull/1185))

- *Topology Package*
  - Adding periodic closure for KhalimskySpaceND and per-dimension closure
   specification.
   (Roland Denis, [#1086](https://github.com/DGtal-team/DGtal/pull/1086))
  - Adding CPreCellularGridSpaceND concept and KhalimskyPreSpaceND model
   to manipulate unbounded Khalimsky space and cells.
   KhalimskySpaceND now checks that all given cells are within the bounds.
   (Roland Denis, [#1086](https://github.com/DGtal-team/DGtal/pull/1086))

## Changes
- *Configuration/General*
  - Travis Continuous integration will check that doxygen raises no warnings
   and that the documented file names are valid.
   (David Coeurjolly, Roland Denis,
        [#1182](https://github.com/DGtal-team/DGtal/pull/1182))
  - Cleaning remaining preprocessor directives related to C++11 features.
   (Roland Denis, [#1141](https://github.com/DGtal-team/DGtal/pull/1141))
  - Travis Continuous integration will check that DGtalTools still compiles with
   changes in new pull-requests. (David Coeurjolly,
   [#1133](https://github.com/DGtal-team/DGtal/pull/1133))
  - Add cmake configuration file NeighborhoodTablesConfig to
   decompress and install look up tables. (Pablo Hernandez-Cerdan,
   [#1155](https://github.com/DGtal-team/DGtal/pull/1155))
  - Documentation graphs are now in SVG instead of PNG. (David Coeurjolly,
   [#1192](https://github.com/DGtal-team/DGtal/pull/1192))
  - Check and add all DGtal examples in the Examples listing section.
   (Bertrand Kerautret,[#1166](https://github.com/DGtal-team/DGtal/pull/1166))))

- *Base Package*
  - Alias and ConstAlias now raise compilation error when using invalid
   constructor, like from a rvalue reference. Adding ConstAlias in many classes
   that need it.
   (Roland Denis, [#1140](https://github.com/DGtal-team/DGtal/pull/1140))
   (With ITK related compilation fix, Bertrand Kerautret
   [#1153](https://github.com/DGtal-team/DGtal/pull/1153))
  - Moving all base concepts into namespace concepts. Update doc and
   concepts graphs accordingly. (Jacques-Olivier Lachaud, [#1164]
   (https://github.com/DGtal-team/DGtal/pull/1164))

- *IO Package*
  - Viewer3D: improvement of the viewer state record by saving the rendering
   mode. A new setter was also added to desable/enable double face rendering.
   (Bertrand Kerautret [#1166](https://github.com/DGtal-team/DGtal/pull/1162))
  - Viewer3D: add a mode to display ball primitive with OpenGL point instead of
   quadrangulated mesh.
   (Bertrand Kerautret [#1162](https://github.com/DGtal-team/DGtal/pull/1162))
  - Viewer3D: add a new mode to have the light source position defined from the
   camera (default) or from the scene coordinate system (key P to change
   position mode). A new lambertian rendering mode was added.
   (Bertrand Kerautret [#1149](https://github.com/DGtal-team/DGtal/pull/1149))
  - Add the possibility to interact in QGLViewer Viewer3D class with the voxel
   primitive (was limited to surfel). As with surfel, the user may assign integer
   identifiers (OpenGL names) to voxel and callback functions, which are called
   when voxel are selected. The selected elements are now highlighted.
   (Bertrand Kerautret, [#1146](https://github.com/DGtal-team/DGtal/pull/1146))

- *Topology Package*
  - Add pre-calculated look up tables to speed up Object::isSimple calculations.
   (Pablo Hernandez-Cerdan, [#1155](https://github.com/DGtal-team/DGtal/pull/1155))

## Bug Fixes
- *Configuration/General*
  - Simplification of the windows build instructions. (David
   Coeurjolly, [#1160](https://github.com/DGtal-team/DGtal/pull/1160))
  - Various fixes in the documentation (e.g. links to concepts
   pages). (David Coeurjolly,
   [#1161](https://github.com/DGtal-team/DGtal/pull/1161))
  - Fixing issues raised on some algorithms when changing Euclidean ring
   for SpaceND and KhalimskySpaceND. (Jérémy Levallois,
   [#1163](https://github.com/DGtal-team/DGtal/pull/1163))
  - Moving last concepts to concepts:: namespace. (David Coeurjolly,
   [#1193](https://github.com/DGtal-team/DGtal/pull/1193))

- *DEC Package*
  - Fix compatibility with eigen 3.2.8 by changing default index type for sparse matrix.
   (Pierre Gueth, [#1197](https://github.com/DGtal-team/DGtal/pull/1197))
  - Fixing warnings in DiscreteExteriorCalculus and DiscreteExteriorCalculusFactory.
   (Roland Denis, [#1139](https://github.com/DGtal-team/DGtal/pull/1139))

- *Geometry Package*
  - VoronoiCovarianceMeasure: fix dimension-specific code.
   (Roland Denis, [#1145](https://github.com/DGtal-team/DGtal/pull/1145))
  - AlphaThickSegmentComputer: fix segment display errors which could appear
   when displaying a small segment. Fix a non initialized attribute with
   some improvements on bounding box computation with orientation check.
   (B. Kerautret, [#1123](https://github.com/DGtal-team/DGtal/pull/1123))
  - Frechet Shortcut: fix implicit rounding.
   (I. Sivignon, [#1180](https://github.com/DGtal-team/DGtal/pull/1180))

- *Image Package*
  - Fixing issue [#779](https://github.com/DGtal-team/DGtal/issues/779) by
   storing domain with smart pointer in ImageContainerBySTLMap.
   (Roland Denis [#1151](https://github.com/DGtal-team/DGtal/pull/1151))

- *IO Package*
  - Display3D: Fix embedder usage when using default constructor in Debug mode.
   (Roland Denis [#1143](https://github.com/DGtal-team/DGtal/pull/1143))
  - Viewer3D: Fix a problem when the show() method was called at the end of the
   main program (the list creation was not called).
   (Bertrand Kerautret [#1138](https://github.com/DGtal-team/DGtal/pull/1138))
  - Viewer3D: add three new modes for shape rendering (default, metallic and
   plastic). The rendering can be changed by using the key M. The user can
   also choose its own rendering with some setter/getter on the opengl
   lightning/properties. (B. Kerautret,
   [#1128](https://github.com/DGtal-team/DGtal/pull/1128))
  - readers: fix a vol/pgm/raw reading bug occurring on Windows 10 due to the
   different interpretations of end of line \r\n on Window versus \n on
   unix/mac. Changing reading mode with binary mode instead text mode fix
   the issue. (Bertrand Kerautret
   [#1130](https://github.com/DGtal-team/DGtal/pull/1130))
  - Fixing issue [#899](https://github.com/DGtal-team/DGtal/issues/899) in
   all color maps, (David Coeurjolly, Bertrand Kerautret
   [#1134](https://github.com/DGtal-team/DGtal/pull/1134))
  -  GenericReader: include longvol reader in GenericReader for 64 bit images.
   Update the test for 64 bit longvol. (Bertrand Kerautret
   [#1135](https://github.com/DGtal-team/DGtal/pull/1135))
  - Fix the extension removal in Obj filename export in Board3D. (David
   Coeurjolly,[#1154](https://github.com/DGtal-team/DGtal/pull/1154)))
  - Fix issue when drawing DSS with both points and bounding box. (David
   Coeurjolly,[#1186](https://github.com/DGtal-team/DGtal/pull/1186)))

- *Topology Package*
   - Fix wrong starting point for surface tracking in example code
    frontierAndBoundary.cpp.
    (Roland Denis, [#1144](https://github.com/DGtal-team/DGtal/pull/1144))
   - Fix interior/exterior fill methods of topology/helpers/Surfaces class which
    was wrong on 3d and on closed Khalimsky space.
    (Bertrand Kerautret, [#1156](https://github.com/DGtal-team/DGtal/pull/1156))
   - Fix issue [#1168]
    (https://github.com/DGtal-team/DGtal/issues/1168), related to bad
    linear interpolation for binary volume data in
    volMarchingCubes.cpp (Jacques-Olivier Lachaud,
    [#1169](https://github.com/DGtal-team/DGtal/pull/1169))

- *Shape Package*
   - Fix a tubular mesh construction problem (missing faces) which appears
    when the center line is oriented in a main axis direction (in
    createTubularMesh()). Also improves and fixes the face construction.
    (Bertrand Kerautret, [#1157](https://github.com/DGtal-team/DGtal/pull/1157))

# DGtal 0.9.1

## New Features / Critical Changes

- *Configuration/General*
  - A CONTRIBUTING.md file has been added to describe how to contribute
   to the library. (David Coeurjolly,
   [#1112](https://github.com/DGtal-team/DGtal/pull/1112))
  - DGtal requires now to have a C++11 enabled compiler (gcc>4.6,
   clang>2.9, VS14, ...).  This allows us to use new C++11 features in
   DGtal core and to have more generic and reliable code. (David
   Coeurjolly, [#1080](https://github.com/DGtal-team/DGtal/pull/1080))
  - DGtal core now compiles on Microsoft Windows, Visual Studio (only
   VS14 or above). Many issues have been fixed for compatibility with
   'cl' compiler. (David Coeurjolly, Jérémy Levallois,
   [#1074](https://github.com/DGtal-team/DGtal/pull/1074))
  - DGtal with QGLViewer option activated now compiles on Microsoft Windows,
   Visual Studio (only VS14 or above). (Bertrand Kerautret,
   [#1106](https://github.com/DGtal-team/DGtal/pull/1106))

- *Base Package*
  - Traits class for containers in order to probe their category at
   compile time.  (Jacques-Olivier Lachaud,
   [#1079](https://github.com/DGtal-team/DGtal/pull/1079))
  - Generic set operations for arbitrary containers. You may use
   overloaded operators like &, |,  -, ^ on arbitrary containers (list,
   vector, unordered_set, map, etc).  (Jacques-Olivier Lachaud,
   [#1079](https://github.com/DGtal-team/DGtal/pull/1079))

- *Geometry Package*
  - Hull2DHelpers: implementation of the rotating caliper algorithm to compute
   the width (vertical/horizontal or Euclidean) of a convex hull.
   (Bertrand Kerautret, [#1052](https://github.com/DGtal-team/DGtal/pull/1052))
  - MelkmanConvexHull: new reverse method to allow point insertions and convex
   hull computation on both side of a point sequence.
   (Bertrand Kerautret, [#1073](https://github.com/DGtal-team/DGtal/pull/1073))
  - LogScaleProfile: new class to represent a (multi)scale profile e.g. a sequence
   of statistics on digital lengths parameterized by a grid resolution.
   (Backport of the ScaleProfile class of
   [ImaGene](https://gforge.liris.cnrs.fr/projects/imagene) ).
   (Bertrand Kerautret, Jacques-Olivier Lachaud
   [#1075](https://github.com/DGtal-team/DGtal/pull/1075))
  - IteratorCompletion provides iterators and ranges access from a basic set of methods.
   (Roland Denis, [#1029](https://github.com/DGtal-team/DGtal/pull/1029))

- *Image Package*
  - ArrayImageAdapter adds a read-write image adapter from any random-access iterator,
   e.g. from a C-array.
   (Roland Denis, [#1029](https://github.com/DGtal-team/DGtal/pull/1029))

- *Math Package*
  - MultiStatistics: new class to compute different statistics (like
   mean variance, median) on multiple variables.  (Backport of the
   Statistics class of
   [ImaGene](https://gforge.liris.cnrs.fr/projects/imagene) ).
   (Bertrand Kerautret, Jacques-Olivier Lachaud
   [#1076](https://github.com/DGtal-team/DGtal/pull/1076))

- *Topology Package*
  - New class CubicalComplex and functions associated to
   it. Arbitrary cubical complexes can be represented, displayed and
   multiple operations are defined onto them: incidence, closing,
   opening, closure, star, link, interior, boundary, set operations
   and relations, as a collapse operation.
   (Jacques-Olivier Lachaud, [#1079](https://github.com/DGtal-team/DGtal/pull/1079))


## Changes
- *Configuration*
  - Types and classes in helper namespaces ```Z2i``` and ```Z3i``` for
   ```StdDefs.h``` header (2D and 3D digital geometry with
   computations on 32bit integers) are now explicitly instanciated in
   the compiled library. This reduces compilation time when such types
   are used. (David Coeurjolly,
   [#1117](https://github.com/DGtal-team/DGtal/pull/1117))

- *DEC Package*
  - DiscreteExteriorCalculus holds both primal and dual sizes of each cell.
   Subsequent changes have been made to insertSCell.
   (Pierre Gueth [#1082](https://github.com/DGtal-team/DGtal/pull/1082))
  - Convenient static members for KForm :
   KForm::ones(), KForm::zeros() and KForm::dirac(KSpace::Cell).
   (Pierre Gueth [#1082](https://github.com/DGtal-team/DGtal/pull/1082))
- *Base Package*
  - Enabling circulators in SimpleRandomAccessRangeFromPoint.
   (Roland Denis, [#1060](https://github.com/DGtal-team/DGtal/pull/1060))

- *Base*
  - Deprecated OldAlias, OldClone, OldConstAlias have been removed. (David
   Coeurjolly, [#1074](https://github.com/DGtal-team/DGtal/pull/1074))

- *IO*
  - By default, closing a Viewer3D does not save automatically the viewer
   state anymore (in a .qglviewer.xml file). The automatic save can be
   activated by a flag (myAutoSaveState). (Bertrand Kerautret
    [#1088](https://github.com/DGtal-team/DGtal/pull/1088))
  - In the Viewer3D, the light source position is now saved in the
    QGLViewer state file (.qglviewer.xml). (Bertrand Kerautret
    [#1087](https://github.com/DGtal-team/DGtal/pull/1087))
  - Minor improvements of default settings in Viewer3D. (David
   Coeurjolly, [#1066](https://github.com/DGtal-team/DGtal/pull/1066))
  - change the chronological order to display primitives (in the draw
   function) in order to see the cube primitive through the
   transparency of the ball primitives. (Bertrand Kerautret,
   [#1081](https://github.com/DGtal-team/DGtal/pull/1081))
  - New possibility to move the light source direction using the mouse move
   in Viewer3D (with the key SHIFT+CTRL (SHIFT+CMD on mac)). The light source
   direction is now defined according the main coordinate system (no more from
   the camera center).
   (Bertrand Kerautret [#1070](https://github.com/DGtal-team/DGtal/pull/1070))
  - Adding raw I/O capabilities for non integral types and signed integers.
   (Roland Denis [#1084](https://github.com/DGtal-team/DGtal/pull/1084))

- *Shapes Package*
  - New methods to remove faces from a Mesh  or to obtain the barycenter of a
   face.
   (Bertrand Kerautret [#1091](https://github.com/DGtal-team/DGtal/pull/1091))

## Bug Fixes

- *Configuration/General*
  - catch unit test framework upgraded to the develop version. (David
 Coeurjolly, [#1055](https://github.com/DGtal-team/DGtal/pull/1055))
  - Fixing boost include path issue when building tools using DGtal and
   its cmake DGtalConfig.cmake. (David Coeurjolly,
   [#1059](https://github.com/DGtal-team/DGtal/pull/1059))
  - Fixing parenthese warnings in Catch. Waiting for an official fix.
   (Roland Denis, [#1069](https://github.com/DGtal-team/DGtal/pull/1069))
  - Fix constness in selfDisplay and operator<<.  (Pierre Gueth
   [#1082](https://github.com/DGtal-team/DGtal/pull/1082))
  - DGtal cmake configuration scripts are now installed in the
   ```${PREFIX_PATH}/lib/DGtal/``` folder on linux systems (when
   running ```make install``` command). The documentation is copied to
   the folder ```${PREFIX_PATH}/share/DGtal/html/```. This fixes issue
   [#1095](https://github.com/DGtal-team/DGtal/issues/1095). (David
   Coeurjolly,
   [#1103](https://github.com/DGtal-team/DGtal/issues/1103))
  - Fix for swapped coordinates in TangentFromDSS2DFunctor. (Kacper
   Pluta,
   [#1083](https://github.com/DGtal-team/DGtal/issues/1083))
  - Update of the README.md page. (David Coeurjolly,
   [#1109](https://github.com/DGtal-team/DGtal/issues/1109))

- *Base Package*
  - Fix wrong initialization of reverse iterators in
   SimpleRandomAccess(Const)RangeFromPoint.  (Roland Denis,
   [#1060](https://github.com/DGtal-team/DGtal/pull/1060))

- *Geometry Package*
  - Fix pseudo-random number generator in KanungoNoise (David
   Coeurjolly,
   [#1078](https://github.com/DGtal-team/DGtal/pull/1078))

- *IO Package*
  - Fix line export in Board3D.
   (Bertrand Kerautret [##1119](https://github.com/DGtal-team/DGtal/pull/1119))
  - Fix viewer tests including qt4 headers even with configuring WITH_QT5=ON.
   (Pablo Hernandez-Cerdan, [#1100](https://github.com/DGtal-team/DGtal/pull/1100))
  - Fix Viewer3D axis display when they are included in a transparent element.
   (issue #873)
   (Bertrand Kerautret [##1108](https://github.com/DGtal-team/DGtal/pull/1108)))


# DGtal 0.9

## New Features / Critical Changes
- *Geometry Package*

- New segment computer allowing the recognition of thick digital segments,
  adapted to noisy contours (from a given thickness parameter). The current
  implementation (mainly a backport from imagene) is a model of
  CForwardSegmentComputer with a ParallelStrip primitive. This primitive is
  similar to the blurred segment of [Debled-Rennesson etal 2005] with isothetic
  thickness. It is also an implementation of the alpha-thick segment of Alexandre
  Faure and Fabien Feschet.
  (Bertrand Kerautret,  [#963](https://github.com/DGtal-team/DGtal/pull/963))


- *Configuration/General*
  - Continuous integration enabled on both linux and macosx
   systems. Furthermore, the nightly build documentation is
   automatically deployed.  (David Coeurjolly,
   [#955](https://github.com/DGtal-team/DGtal/pull/955))
  - New unit test framework based on
   [catch](https://github.com/philsquared/Catch). Catch allows to
   design quick and efficient unit tests with nice trace
   outputs. (David Coeurjolly,
   [#1019](https://github.com/DGtal-team/DGtal/pull/1019))
  - Documentation added for Catch. (David Coeurjolly,
   [#1042](https://github.com/DGtal-team/DGtal/pull/1042))


- *Kernel*
  - New template class DigitalSetlByAssociativeContainer allows to
   define digital sets from any associative container of the STL. For
   instance, using std::unordered_set (c++11) or boost::unordered_set (hash
   function based containers), speed-up up to 40% can be measured when
   processing digital sets. (David Coeurjolly,
   [#1023](https://github.com/DGtal-team/DGtal/pull/1023)
  - By default, Z2i::DigitalSet, Z3i::DigitalSet and digital set from
   DigitalSetSelector use the new hash function based
   container. (David Coeurjolly,
   [#1023](https://github.com/DGtal-team/DGtal/pull/1023)
  - Specializations of std::hash (c++11) and boost::hash to define a hash
   functions on DGtal points. (David Coeurjolly,
   [#1023](https://github.com/DGtal-team/DGtal/pull/1023)

## Changes

- *DEC Package*
  - Coherent signed cells support allows lower dimension manifold embedding.
   (Pierre Gueth [#977](https://github.com/DGtal-team/DGtal/pull/977))
  - OppositeDuality struct allows generic hodge and laplace definition.
   (Pierre Gueth [#977](https://github.com/DGtal-team/DGtal/pull/977))
  - Easy k-form and vector field transversal using .length() and .getSCell().
   (Pierre Gueth [#977](https://github.com/DGtal-team/DGtal/pull/977))
  - Unified operators interface :
   .hodge<order, duality>() replace primalHodge<order>() and dualHodge<order>(),
   .laplace<duality>() replace primalLaplace() and dualLaplace().
   (Pierre Gueth [#977](https://github.com/DGtal-team/DGtal/pull/977))
  - New antiderivative<order, duality>() operator.
   (Pierre Gueth [#977](https://github.com/DGtal-team/DGtal/pull/977))
  - New flatDirectional<duality, direction>() and sharpDirectional<duality,
   direction>() operators defined as flat(vector_field_along_direction) and
   sharp(1-form).extractZeroForm(direction). (Pierre Gueth
   [#977](https://github.com/DGtal-team/DGtal/pull/977))
  - DiscreteExteriorCalculus<dim_embedded, dim_ambient, Backend>
   takes 2 dimension template parameters for embedding
   manifold in ambient euclidean space.
   (Pierre Gueth [#977](https://github.com/DGtal-team/DGtal/pull/977))
  - Basic openmp support for derivative computation.
   (Pierre Gueth [#977](https://github.com/DGtal-team/DGtal/pull/977))
  - New propagation example and extended embedding tests.
   (Pierre Gueth [#977](https://github.com/DGtal-team/DGtal/pull/977))
  - Improved operator generation using new CSparseMatrix concepts.
   (Pierre Gueth [#1007](https://github.com/DGtal-team/DGtal/pull/1007))
  - DEC constructors are replaced by static factory functions:
   DiscreteExteriorCalculusFactory::createFromDigitalSet and
   DiscreteExteriorCalculusFactory::createFromNSCells.
   (Pierre Gueth [#1008](https://github.com/DGtal-team/DGtal/pull/1008))
  - Mutable iterator on DiscreteExteriorCalculus.
   (Pierre Gueth [#1008](https://github.com/DGtal-team/DGtal/pull/1008))
  - Unary minus operators for k-forms, vector fields and linear operators.
   (Pierre Gueth [#1020](https://github.com/DGtal-team/DGtal/pull/1020))
  - Introduction of .updateIndexes() that needs to be called after any
   call to .insertSCell() or .eraseCell().
   (Pierre Gueth [#1020](https://github.com/DGtal-team/DGtal/pull/1020))
  - Transpose of linear operators.
   (Pierre Gueth [#1020](https://github.com/DGtal-team/DGtal/pull/1020))
  - Intensity operator on vector fields.
   (Pierre Gueth [#1020](https://github.com/DGtal-team/DGtal/pull/1020))
  - Reorder operators to remap indexes.
   (Pierre Gueth [#1020](https://github.com/DGtal-team/DGtal/pull/1020))

- *Geometry Package*
  - New EstimatorCache class to cache quantities estimated by a
   surfel local estimator. (David Coeurjolly,
   [#927](https://github.com/DGtal-team/DGtal/pull/927))
  - New digital surface local estimator that computes a sphere
  fitting. It requires to have the Patate library installed (and
  WITH_PATATE=true): http://patate.gforge.inria.fr/html/. See
  SphereFittingEstimator (David Coeurjolly,
  [#929](https://github.com/DGtal-team/DGtal/pull/929))
  - Algorithm to compute the union of two DSSs in logarithmic time
    (Isabelle Sivignon,
    [#949](https://github.com/DGtal-team/DGtal/pull/949))
  - InexactPredicateLpSeparableMetric class is now templated by an
   EuclideanRing type. (David Coeurjolly,
   [#1017](https://github.com/DGtal-team/DGtal/pull/1017))
  - Main example files of geometry/curves are introduced in the list of examples
   and briefly described.
   (Tristan Roussillon, [#1026](https://github.com/DGtal-team/DGtal/pull/1026))
  - New algorithms to compute the convex hull of planar point sets.
   (Tristan Roussillon, [#1028](https://github.com/DGtal-team/DGtal/pull/1028))
  - Lambda maximal segment tangent direction estimator 2D/3D: LambdaMST2D, LambdaMST3D.
   A fast tangent direction estimator which uses maximal digital straight segments.
   (Kacper Pluta, [#1021](https://github.com/DGtal-team/DGtal/pull/1021))
  - Segmentation of 3D digital curves by a combination of the segmentations of its 2D
   projections onto 2D base planes: XY, XZ, YZ. Notice that, only valid projections
   are used. By valid one understands that there are no two 3D points which are projected
   onto the same 2D point. A segment is computed as long as is extendable and at least
   two projections are valid.
 : NaiveDSS3DComputer.
   (Kacper Pluta, [#1021](https://github.com/DGtal-team/DGtal/pull/1021))

- *Math Package*
  - Utilities added (OrderedLinearRegression) to perform sequential
   linear model estimation of scalar data. (David Coeurjolly, Jérémy
   Levallois [#935](https://github.com/DGtal-team/DGtal/pull/935),
   backport from imagene)
  - New linear algebra concepts: CDenseVector, CDenseMatrix, CSparseMatrix.
   (Pierre Gueth [#1007](https://github.com/DGtal-team/DGtal/pull/1007))

- *Image Package*
  - Adding copy between images of different types. (Roland Denis [#1001]
   (https://github.com/DGtal-team/DGtal/pull/1001))

- *IO Package*
  - Fix RawWriter and RawReader. Added templated generic RawReader::importRaw
   and RawWriter::exportRaw.
   (Pierre Gueth [#1010](https://github.com/DGtal-team/DGtal/pull/1010))
  - New 2D DEC board style with orientated cells.
   (Pierre Gueth [#977](https://github.com/DGtal-team/DGtal/pull/977))
  - Limited interaction added to QGLViewer Viewer3D class. The user
   may assign integer identifiers (OpenGL names) to surfels and
   callback functions, which are called when surfels are
   selected. (Jacques-Olivier Lachaud
   [#942](https://github.com/DGtal-team/DGtal/pull/942))
  - Balls can be exported to OBJ in Board3D and ball resolution can now
   be specified in Viewer3D and Board3D (David Coeurjolly,
   [#945](https://github.com/DGtal-team/DGtal/pull/945))
  - Viewer3d cleanings with better organisation through the
   separation of all code generating the GL lists. (Bertrand Kerautret)
  ([#945](https://github.com/DGtal-team/DGtal/pull/945))
  - Operators added to perform computations on Color objects (addition,
   substraction scaling...). Color is now CopyConstructible and
   Assignable (David Coeurjolly
   [#940](https://github.com/DGtal-team/DGtal/pull/940))
  - Improvement of memory footprint of DGtal::Color (David Coeurjolly,
   [#961](https://github.com/DGtal-team/DGtal/pull/961))
  - New colormap adapter to add ticks/iso-contours (regularly spaced or
   specified by the user) to a given colormap. (David Coeurjolly,
   [#987](https://github.com/DGtal-team/DGtal/pull/987))
  - New flag (-DWITH_QT5) enables QT5 support in libqglviewer. (Nicolas
   Aubry, [#983](https://github.com/DGtal-team/DGtal/pull/983))
  - Board2D now supports quadratic Bezier curve drawing. (Tristan Roussillon,
   [#1002](https://github.com/DGtal-team/DGtal/pull/1002))
  - MeshWriter class can now export OBJ file including colors.
   (Bertrand Kerautret, [#1016](https://github.com/DGtal-team/DGtal/pull/1016))
  - Viewer3D: Shift-L / L key binding added to save and restore camera settings.
   (Bertrand Kerautret, [#1024](https://github.com/DGtal-team/DGtal/pull/1024))
  - Viewer3D:  change the chronological order to diplay primitives (in the draw
   function) in order to see see textured image primitives through the
   transparency of other 3D primitives. (Bertrand Kerautret,
   [#1041](https://github.com/DGtal-team/DGtal/pull/1041))


- *Kernel Package*
- HyperRectDomain can now be empty (lowerBound == upperBound + diagonal(1)).
    Warning about the use of lexicographical order in comparison operators of
    PointVector. (Roland Denis,
    [#996](https://github.com/DGtal-team/DGtal/pull/996))
   - Adds generic linearization (point to index) and reverse process (index to
    point), specialized for HyperRectDomain. (Roland Denis,
    [#1039](https://github.com/DGtal-team/DGtal/pull/1039))
  - HyperRectDomain can now be empty (lowerBound == upperBound +
    diagonal(1)). Warning about the use of lexicographical order in
    comparison operators of PointVector. (Roland Denis,
    [#996](https://github.com/DGtal-team/DGtal/pull/

- *Shapes Package*
  - Adds a vertex Iterator in the Mesh class in addition to the
   ConstIterator and adds a new method to change the color of a
   specific face. (Bertrand Kerautret,
   [#937](https://github.com/DGtal-team/DGtal/pull/937))
  - New methods to generate basic 3D tubular meshes and height
   fields. New mesh module documentation added. (Bertrand Kerautret,
   [#969](https://github.com/DGtal-team/DGtal/pull/969))
  - Refactoring of CSG operations on Euclidean / Digital shapes to easily
   combine several operations.
   EuclideanShapesUnion, EuclideanShapesIntersection and
   EuclideanShapesMinus are now deprecated. Use EuclideanShapesCSG
   instead.
   DigitalShapesUnion, DigitalShapesIntersection and
   DigitalShapesMinus are now deprecated. Use DigitalShapesCSG
   instead. (Jérémy Levallois
   [#962](https://github.com/DGtal-team/DGtal/pull/962))
  - Add various methods in the Mesh class to get the bounding box, to
   change the mesh scale or to subdivide triangular faces. (Bertrand
   Kerautret, [#990](https://github.com/DGtal-team/DGtal/pull/990) and
   [#992](https://github.com/DGtal-team/DGtal/pull/992))
  - New copy constructor and copy operator on Mesh object (and
   documentation added about vertex ordering for obj format).
   (Bertrand Kerautret,
   [#976](https://github.com/DGtal-team/DGtal/pull/976))

- *Arithmetic Package*
  - Algorithm to compute the fraction of smallest denominator in
    between two irreducible fractions (Isabelle Sivignon
    [#949](https://github.com/DGtal-team/DGtal/pull/949))

## Bug Fixes

- *Configuration*
   - Removing code coverage with coverall.io (David Coeurjolly,
  [1040](https://github.com/DGtal-team/DGtal/pull/1032)).
   - Forces Eigen 3.2.1 minimum (for a bug fix).  (Jacques-Olivier
    Lachaud, [1032](https://github.com/DGtal-team/DGtal/pull/1032)).
   - Fix issue #925, detection of Eigen3 (3.1 minimum) and also issue
    #924, DGtal configuration file when using Eigen3.  (Jacques-Olivier
    Lachaud, [#926](https://github.com/DGtal-team/DGtal/pull/926))
  - Backport of changes in google/benchmarck API for micro-benchmarking
   (David Coeurjolly, [#1014](https://github.com/DGtal-team/DGtal/pull/1014))
  - New travis configuration file to enable new travis Docker based
   container system (David Coeurjolly,
   [#1030](https://github.com/DGtal-team/DGtal/pull/1030))
  - Various fixes of compiler warnings due to unused paramters (David
   Coeurjolly, Roland Denis,
   [#1034](https://github.com/DGtal-team/DGtal/pull/1030))


- *Base Package*
  - Fix bug with LabelledMap copy constructor and copy iterator. (Roland
   Denis, [#973](https://github.com/DGtal-team/DGtal/pull/973))
  - Fix bug with Labels iterator when first index is set (Roland Denis,
 [#972](https://github.com/DGtal-team/DGtal/pull/972))
  - Iterator category fix for boost > 1.57 (David Coeurjolly,
 [#938](https://github.com/DGtal-team/DGtal/pull/938))
  - Cleanup of DGtal namespaces (David Coeurjolly,
 [#993](https://github.com/DGtal-team/DGtal/pull/993))


- *Geometry Package*
  - Fix bug occuring in the computation of the Faithful Polygon (class FP)
   in the closed case, ie. with circulators.
   (Tristan Roussillon, [#939](https://github.com/DGtal-team/DGtal/pull/939))
  - Fixing DSS based length estimator on open curves. (David
   Coeurjolly, [#941](https://github.com/DGtal-team/DGtal/pull/941))
  - Fix bug of method ArithmeticalDSL::getPoint with negative values
   of positions as input arguments.
   (Tristan Roussillon, [#944](https://github.com/DGtal-team/DGtal/pull/944))
  - Fix too restrictive asserts of methods
    ArithmeticalDSSConvexHull::smartCH and
    ArithmeticalDSSConvexHull::smartCHNextVertex to enable negative
    positions as input arguments. (Isabelle Sivignon,
    [#950](https://github.com/DGtal-team/DGtal/pull/950))
  - Fix Bezout Vector computation (Isabelle Sivignon,
 [#948](https://github.com/DGtal-team/DGtal/pull/948))
  - Fix issues with SphereFitting and TensorVoting local estimators on
   digital surfaces (Jérémy Levallois, David Coeurjolly
   [#970](https://github.com/DGtal-team/DGtal/pull/970))

- *IO Package*
  - Performance improvement of color managment in Display3D, Board3D
   and Viewer3D: no more "createNew...List" when setting a new
   color. (David Coeurjolly,
   [#958](https://github.com/DGtal-team/DGtal/pull/958))
  - Radius and resolution of balls have been fixed when used to
   represent a 3D point in grid mode (David Coeurjolly,
   [#978](https://github.com/DGtal-team/DGtal/pull/978))
  - Change in the mesh export in OFF format: now it tries by default to export
   colors (if stored). (Bertrand Kerautret,
   [#985](https://github.com/DGtal-team/DGtal/pull/985))
  - Bugfix in quad visualization in BoardD3D and Viewer3D (David
   Coeurjolly, [#980](https://github.com/DGtal-team/DGtal/pull/980))
  - Fix warnings message of std::abs in Display3D.    (Bertrand Kerautret,
   [#991](https://github.com/DGtal-team/DGtal/pull/991))
  - Fix memory leaks present in the Viewer3d.  (Bertrand Kerautret,
   [#995](https://github.com/DGtal-team/DGtal/pull/995))
  - Fix issues in OBJ color export when exporting voxels. (David
   Coeurjolly, [#1022](https://github.com/DGtal-team/DGtal/pull/1022))
  - Fix compilation issue on gentoo system related to MeshWriter
   (gcc version 4.9.2-r2). (Van Tho Nguyen,
   [#1035](https://github.com/DGtal-team/DGtal/pull/1035))
  - Fix deprecated usage of setMouseBindingDescription with QGLViewer >= 2.5.0.
   (Roland Denis, [#1036](https://github.com/DGtal-team/DGtal/pull/1036))

- *Kernel Package*
   - BasicDomainSubSampler can now handle non 0 origin point. This update also
    correct the search of point which are outside the source domain (it is now
    checked in testBasicPointFunctors). (Bertrand Kerautret,
    [989](https://github.com/DGtal-team/DGtal/pull/989)).

- *Topology  Package*
   - Fix loop bug in extractAllConnectedSCell of Surfaces from helpers.
    (Bertrand Kerautret, [994](https://github.com/DGtal-team/DGtal/pull/994)).

- *DEC  Package*
  - Fix missing include in testEigenSolver.
    (Jacques-Olivier Lachaud,
    [1032](https://github.com/DGtal-team/DGtal/pull/1032)).


# DGtal 0.8


## New Features / Critical Changes

- *General*
  - This Changelog has been ported to MarkDown (David Coeurjolly,
   [#846](https://github.com/DGtal-team/DGtal/pull/846))
  - The DGtal main website is now http://dgtal.org

 - Global refactoring of base functors (David Coeurjolly,
   [#861](https://github.com/DGtal-team/DGtal/pull/861))
    - BasicFunctor functors have been moved to functors:: namespace.
    - DefaultFunctor has been renamed functors::Identity.
    - xxxFunctor have been renamed to xxx.

  - Moving graph, topology, geometry/estimation concepts into
   namespace concepts::, also moving some functors into namespace
   functors:: (Jacques-Olivier Lachaud,
   [#912](https://github.com/DGtal-team/DGtal/pull/912)).

- *DEC Package*
  - DGtal 0.8 contains the first release of the Discrete Exterior
   Calculus Package. DEC provides an easy and efficient way to
   describe linear operator over various structure. Basic operators,
   such as Hodge duality operator or exterior derivative, can be
   combined to create classical vector analysis operator such as
   gradient, curl and divergence. (Pierre Gueth,
   [#877](https://github.com/DGtal-team/DGtal/pull/877))


- *Geometry Package*
  - Add digital nD Voronoi Covariance Measure support, as well as
  digital geometric estimators based on it. Add tests and examples of
  feature detection with VCM. (Jacques-Olivier Lachaud,
  [#803](https://github.com/DGtal-team/DGtal/pull/803))

  - Add Integral Invariant estimators so that they meet the concept of
  surface local estimator. Add geometric functors to define easily all
  the geometric estimators that can be built from the volume and
  coariance matrix. Previous estimators (IntegralInvariantMeanCurvatureEstimator
  and IntegralInvariantGaussianCurvatureEstimator) are removed. Please use
  the new ones instead. (Jeremy Levallois, Jacques-Olivier Lachaud,
  [#803](https://github.com/DGtal-team/DGtal/pull/803)
  [#856](https://github.com/DGtal-team/DGtal/pull/856)
  [#893](https://github.com/DGtal-team/DGtal/pull/893))

  - Various geometric predicates are now available in order to test the
  orientation of three points in the planes. Most classes are template
  classes parametrized by a type for the points (or its coordinates)
  and an integral type for the computations. They always return an
  exact value (or sign), provided that the integral type used for the
  computations is well chosen with respect to the coordinates of the
  points. Some implementations do not increase the size of the input
  integers during the computations. (Tristan Roussillon,
  [#755](https://github.com/DGtal-team/DGtal/pull/755))

  - Logarithmic construction of an arithmetical DSS of minimal
   parameters from a bounding DSL and two end points (ctor of
   ArithmeticalDSS) (Tristan Roussillon,
   [#819](https://github.com/DGtal-team/DGtal/pull/819))

  - Proof-of-concept that path-based norms can be implemented in a
   separable approach using logarithmic cost predicates
   (experimental::ChamferNorm2D). (David Coeurjolly,
   [#898](https://github.com/DGtal-team/DGtal/pull/898))

  - Logarithmic construction of an arithmetical DSS of minimal
   parameters from a bounding DSS (of known leaning points)
   and two end points (ctor of
    ArithmeticalDSS) (Tristan Roussillon,
    [#914](https://github.com/DGtal-team/DGtal/pull/914))

  - Feature extraction algorithm from Tensor Voting.(Jérémy Levallois,
   David Coeurjolly,
   [#895](https://github.com/DGtal-team/DGtal/pull/895))

  - Ray shooting intersection predicates (ray-triangle, ray-quad,
   ray-surfel) added in geometry/tools (David Coeurjolly,
   [#904](https://github.com/DGtal-team/DGtal/pull/904))


- *IO Package*
   - Now VolReader/VolWriter and LongvolReader/LongvolWriter support the
   usage of Center-(X,Y,Z) parameters, as described in Vol file
   specification. (Jérémy Levallois,
   [#879](https://github.com/DGtal-team/DGtal/pull/879))

- *Math Package*

     - New classes to compute nD eigen decomposition of symmetric
      matrix (class EigenDecomposition).  Add tests. (Jacques-Olivier
      Lachaud, #803)
     - Simple Linear Regression tool added (backport from
      imagene). (David
      Coeurjolly, [#794](https://github.com/DGtal-team/DGtal/pull/794))

- *Kernel package*
   - BasicPointFunctors functors have been moved in the functors::
    namespace (David Coeurjolly,
    [#863](https://github.com/DGtal-team/DGtal/pull/863))

- *For developpers*
     - Google Benchmark can be enabled to allow micro-benchmarking in
         some DGtal unit tests (https://github.com/google/benchmark)
         (David Coeurjolly,
         [#790](https://github.com/DGtal-team/DGtal/pull/790))

- *Images*
   - Classes to perform rigid transformations of 2D and 3D images
     (Kacper Pluta,
     [#869](https://github.com/DGtal-team/DGtal/pull/869))

## Changes

- *Base Package*
  - Add comparison operators in variants of CountedPtr. Improve
   coverage of these classes and fix compilation problem
   (Jacques-Olivier Lachaud)
  - Update doc of CountedPtr, CountedPtrOrPtr and
   CountedConstPtrOrConstPtr. Add asserts. Add tests. Fix issue 773
   (https://github.com/DGtal-team/DGtal/issues/773). (Jacques-Olivier
   Lachaud, [#894](https://github.com/DGtal-team/DGtal/pull/894)).
  - XXXOutputRangeYYY classes are now called
   XXXRangeWithWritableIteratorYYY (Tristan Roussillon,
   [#850](https://github.com/DGtal-team/DGtal/pull/850)).

- *Geometry Package*
  - Fix and add concept of CSurfelLocalEstimator and related ground
  truth estimators for implicit polynomial shapes
  (TrueDigitalSurfaceLocalEstimator). (Jacques-Olivier Lachaud,
  [#803](https://github.com/DGtal-team/DGtal/pull/803))
  - Random-access iterators added in ArithmeticalDSL. (Tristan
   Roussillon, [#801](https://github.com/DGtal-team/DGtal/pull/801))
  - Updates in Metric concepts: better and simpler concept structure
   and a new adapter to adapt any euclidean metric to a digital one
   (with values on Z) (David Coeurjolly,
   [#870](https://github.com/DGtal-team/DGtal/pull/870)
  - CubicalSudivision has been renamed SpatialCubicalSubdivision and
   moved to "geometry/tools" (David Coeurjolly,
   [#862](https://github.com/DGtal-team/DGtal/pull/862))

- *IO Package*
   - Better handling of materials in Board3D and OBJ exports. (David
    Coeurjolly,
    [#784](https://github.com/DGtal-team/DGtal/pull/784))
   - New 'basic' display mode for surfels (oriented or not), useful for
    large digital surface displays (quads instead of 3D prism)
    (Bertrand Kerautret,
    [#783](https://github.com/DGtal-team/DGtal/pull/783))
   - New clear() method to subclasses of Display3D (Viewer3D and
    Board3D) to clear the current drawning buffer. (Kacper Pluta,
    [#807](https://github.com/DGtal-team/DGtal/pull/807))
   - New draw() method for 3D display models (Viewer3D and Board3D) to
    display surfels with prescribed normal vectors (David Coeurjolly,
    [#802](https://github.com/DGtal-team/DGtal/pull/802)).
   - When exporting an 3D visualization to OBJ, a new option will
    rescale the geometry to fit in [-1/2,1/2]^3. (David Coeurjolly,
    [#820](https://github.com/DGtal-team/DGtal/pull/820))
   - New raw import/export for 32 bits images (Bertrand Kerautret,
     [#877](https://github.com/DGtal-team/DGtal/pull/876))

- *Kernel Package*

   - New functor DomainSubSampler allowing to apply different
    samplings with larger or smaller size on N dimensional domain. New tests
    and examples are given for 2D and 3D images (Bertrand Kerautret,
    [825](https://github.com/DGtal-team/DGtal/pull/825) and
    [882](https://github.com/DGtal-team/DGtal/pull/882)).

- *Shapes Package*
   - Shape concepts have been moved to concepts:: namespace (David
  Coeurjolly, [#871](https://github.com/DGtal-team/DGtal/pull/871))

- *Topology Package*
   - Surfaces::findABell accepts now arbitrary pair of points (Jacques-Olivier
    Lachaud, David Coeurjolly,
    [#851](https://github.com/DGtal-team/DGtal/pull/851))



## Bug Fixes


- *Base Package*

  - Fixing issue on Circulator/IteratorFunctions (related to #770 on
    MacOS).

- *Kernel Package*
  - BinaryPointPredicate is now specialized for DGtal::AndBoolFct2 and
    DGtal::OrBoolFct2 in order to guarantee that the second computation
    is not performed when the first point predicate return false (resp. true)
    with DGtal::AndBoolFct2 (resp. DGtal::OrBoolFct2) (Tristan Roussillon
    [#852](https://github.com/DGtal-team/DGtal/pull/852)).

- *Geometry Package*
  - Bug fix in PowerMap construction. (David Coeurjolly,
    [#814](https://github.com/DGtal-team/DGtal/pull/814))
  - Bug fix in 3d display of StandardDSS6Computer (Tristan Roussillon
    [#854](https://github.com/DGtal-team/DGtal/pull/854))

- *Topology Package*
  - small fix in ImplicitDigitalSurface. (Jacques-Olivier Lachaud,
    [#803](https://github.com/DGtal-team/DGtal/pull/803))
  - fix examples volTrackBoundary and volScanBoundary for DEBUG mode
    (Jacques-Olivier Lachaud, David Coeurjolly,
    [#851](https://github.com/DGtal-team/DGtal/pull/851))
  - New methods to fill the interior/exterior of digital contours
    (in the Surface class of topology/helpers).  (Bertrand Kerautret
    [#827](https://github.com/DGtal-team/DGtal/pull/827))


- *Graph Package*
  - fix examples volDistanceTraversal for DEBUG mode (Jacques-Olivier Lachaud,
    David Coeurjolly, [#851](https://github.com/DGtal-team/DGtal/pull/851))

- *Image Package*
  - Fixing template types in ImageAdapter (David Coeurjolly,
    [#835](https://github.com/DGtal-team/DGtal/pull/835))
  - Fixing image thresholders (SimpleThresholdForegroundPredicate and
    IntervalForegroundPredicate) which require CConstImage instead of
    CImage (David Coeurjolly,
    [#843](https://github.com/DGtal-team/DGtal/pull/843))

- *IO*
  - Bug fix for reading PGM(P2) 3D. (Kacper Pluta,
   [#853](https://github.com/DGtal-team/DGtal/pull/853))
  - Renaming BasicColorToScalarFunctors namespace to functors:: (David
    Coeurjolly,  [#857](https://github.com/DGtal-team/DGtal/pull/857))
  - Fix OpenGL warnings by redefining openGL primitive (glSphere) (Bertrand
    Kerautret [#981](https://github.com/DGtal-team/DGtal/pull/891))

=== DGtal 0.7 ===

*General*

  - Unit tests build is now disabled by default (to turn it on, run cmake with "-DBUILD_TESTING=on")

  - The "boost program option library" dependency was removed.

  - DGtal needs boost >= 1.46.

  - Thanks to new compiler warning option (-Wdocumentation), the doxygen documentation has been considerably improved.

*Base Package*

  - Complete rewriting of Clone, Alias and ConstAlias
    classes. Parameter passing is now documented with a standardized
    method to determine parameters unambiguously. Associated classed
    CowPtr, CountedPtrOrPtr and CountedConstPtrOrConstPtr are now used
    in conjunction with the previous classes.

  - Few improvments in Clock and Trace base classes.

*Kernel Package*

  - Two initialisation methods (initRemoveOneDim and initAddOneDim)
    for the Projector Functor from the BasicPointFunctors class in
    order to simplify the slice images (with example and test in 2D
    slice image extraction from 3D volume file).

  - New basic functors:
  - SliceRotator2D: to rotate 2D Slice images from 3D volume.
  - Point2DEmbedderIn3D: a simple functor to embed in 3d a 2d points
    (useful to extract 2D image from 3D volume).

  - Sets have been updated to own their domain with a copy-on-write pointer,
    in order to avoid some inconsistencies.

*Topology Package*

  - Fixing bugs in Object::isSimple for some digital
    topologies. Speed of Object::isSimple has been improved. Homotopic
    thinning is much faster (even without a precomputed simplicity
    table).

  - Objects have been updated to use Clone services.

*Geometry Package*

  - New classes to deal with arithmetical digital straight segments.
    Now the representation of the primitives and their recognition
    along a discrete structure are separated. The unique class
    ArithmeticalDSS,  which was a segment computer, has been replaced by
    mainly three classes: ArithmeticalDSL, ArithmeticalDSS and
    ArithmeticalDSSComputer. This is described in a doc page of the geometry
    package. Note that Backward/Forward suffixes have been renamed into
    Back/Front. Moreover, get prefixes for data members accessors have been
    removed.

  - Generic adapter to transform a metric (model of CMetric) with
    monotonic (see doc) properties to a separable metric (model of
    CSeparableMetric) which can be used in
    VoronoiMap/DistanceTransformation algorithms.

  - New possibility to access the 3 2D ArithmeticDSS object within an
    ArithmeticDSS3d.

  - New local estimator adapter to make easy implementation of locally defined
    differential estimator on digital surfaces.

  - New documentation on local estimators from digital surface
    patches and surfel functors. New normal vector estimator from
    weighted sum of elementary surfel normal vectors added.

  - With an optional binding with CGAL and Eigen3, new curvature and
    normal vector estimators have been added. For instance, you can
    now estimate curvature from polynomial surface fitting (Jet
    Fitting) and Monge forms.

  - Minor improvements in the spherical accumulator.

  - Improvement of integral invariant estimators (better memory footprint,
    ...).
    They also allow to estimate principal curvatures using Covariance matrix.
    Covariance matrix is also "masks" based, so the computation is efficient.

  - New algorithms to compute the minimal characteristics of a
    Digital Straight Line subsegment in logarithmic time using local
    convex hulls or Farey Fan. Also works when the DSL
    characteristics are not integers.

  - Chord algorithm for (naive) plane recognition and width computation.

  - New organization for computing primitives. Introduction of the concept
    of PrimitiveComputer and specialization. COBA algorithm and Chord
    algorithm are now models of AdditivePrimitiveComputer.

  - Introduction of the primitive ParallelStrip, computed by COBA and Chord
    algorithms

  - New documentation for planarity decision, plane recognition and width
    computation.
    Quantitative and qualitative evaluation of COBA and Chord algorithm.

  - Bug fix in COBA algorithm when extending an empty computer with a group of
    points.

  - add standard plane recognition with adapter classes both for COBA and
    Chord algorithm.

*Shape Package*

  - The class MeshFromPoints was transformed into Mesh (more from
    shapes/fromPoints to shapes/ directory), iterators on mesh
    points and mesh face.

*Topology Package*

  - The class SCellToMidPoint is now deprecated. Use CanonicSCellEmbedder
    instead to map a signed cell to its corresponding point in the Euclidean
    space

*IO Package*

  - Complete refactoring of 3D viewers and boards (Viewer3D, Board3DTo2D).
  - New Board3D to export 3D displays to OBJ 3D vector format.
  - A new display of 2D and 3D image in Viewer3D.
  - New reader: HDF5 file with 2D image dataset(s) (8-bit with palette and
    24-bit truecolor with INTERLACE_PIXEL).
  - New GenericReader and Generic Writer for both 2D, 3D and ND images.
  - Adding a Table Reader to extract objets given in a specific column from a
    text file.
  - Adding missing PPM Reader.
  - Adding missing DICOM reader (with ITK library)
  - Adding ITK reader and ITK writer
  - OpenInventor (SOQT/Coin3D) based viewer has been removed (please consider
    release <=0.6 if interested).

*Image Package*

  - New concepts : CImageFactory to define the concept describing an
    image factory and CImageCacheReadPolicy/CImageCacheWritePolicy
    to define the concept describing cache read/write policies.

  - New classes : ImageFactoryFromImage to implement a factory to
    produce images from a "bigger/original" one according to a given
    domain, ImageCache to implement an images cache with 'read and
    write' policies, TiledImageFromImage to implement a tiled image
    from a "bigger/original" one.

  - ImageContainerByITKImage complies with CImage.
    The container has been moved from the DGtal::experimental namespace to
    the main DGtal namespace.

*Graph Package*

  - New graph visitor, which allows to visit a graph according to
    any distance object (like the Euclidean distance to some point).

*Math Package*

  - add Histogram class and CBinner concept.
  - add math concepts diagram.


=== DGtal 0.6 ===

 *General*
  - Multithread capabilities via OpenMP are now detected during DGtal
    build. Example of usage can be found in the Volumetric module.

 *Documentation*
  - update documentation for boost concepts, so that subconcepts are
    displayed and html reference pages are pointed.
  - package/module documentation files are now in their associated
    package folder (e.g. kernel/doc/ for kernel package related
    documentation pages). The "make doc" command (or "make dox", see
    below) generates the documentation in the "html/" sub-folder of your
    current build folder.
  - latex citations within doxygen documents are now working

 *Base Package*
  - correct concept checks for some range concepts.
  - Statistic class moved to math package

 *Kernel Package*
  - digital sets are now also point predicates, update of
    DigitalSetDomain accordingly. As a consequence, SetPredicate is
    now deprecated.
  - exposed Compare template parameter of underlying std::set in
    DigitalSetBySTLSet class.

  - new documentation for module digital sets.

 *Arithmetic Package*
  - new class for representing lattice polytopes in 2D (with cut
    operations)
  - bugfix in LighterSternBrocot::Fraction
  - bugfix in ArithmeticalDSS (thanks, Kacper)

 *Image Package*
  - Update on image writers (no colormap required for scalar only writers).
    Documentation updated.
  - New image adapters to adapt both domains and values of an image
    (ImageAdapter and ConstImageAdapter).
  - several enhancements of the main image concept and its image
    container models

 *Geometry Package*
  - New primitives for digital plane recognition. Naive planes, and
    more generally planes with arbitrary axis-width can be detected
    and recognized incrementally. Based on a COBA algorithm
    implementation, which uses 2D lattice polytopes.
  - Fréchet segment computer added to compute bounded simplifications of
    digital curves for instance.
  - Complete rewritting of volumetric tools by separable processes:
    new generic algorithms (VoronoiMap, PowerMap) and metric
    concepts hierarchy (l_2, l_p, ...p) to efficiently compute
    DistanceTransformation, ReverseDistanceTransformation and
    preliminary medial axis extraction.
  - Separable volumetric tools are now multithread using OpenMP.
  - New curvature estimator in 2D/3D based on integral invariants
    (both mean and gaussian curvatures in 3D).

 *Shape Package*
  - New operators available on digital and Euclidean shapes (Union,
    Intersection, Minus)

 *Topology Package*
  - update documentation for digital surfaces and digital surface
    containers so as to emphasize the fact that the ranges are only
    single-pass.

 *Graph Package*
  - New package gathering graph related structures and algorithms
    (visitors, graph concepts, ...)
  - Add concepts for graph visitors
  - Add boost::graph support for DigitalSurface
  - Add documentation for graph package.

 *Math Package*
  - Exact exponentiation x^p by squaring on O(log p) added
    (BasicMathFunctions::power).

 *For developers*
  - new "make dox" target to only build dox file documentation
    ("make doc" for complete documentation build)


=== DGtal 0.5.1 ===
Posted on June, 6th, 2012 by David Coeurjolly

  - New way to cite package/module authors in the documentation
  - Improvement of DGtal::GridCurve ranges
  - Improvement of package concepts  in the  documentation
  - new documentation for DGTal build on MSWindows
  - arithmetic is now a main package (previously in math)
  - Specialized classes for classical metric adjacencies


=== DGtal 0.5 ===
Posted on May, 9th, 2012 by David Coeurjolly

Many changes have been pushed to this release with a lot of nice
tools.  Before going into details component by component, we would
like to focus on a couple of new cool features:

  - new arithmetic package (fractions, models of fraction,
  Stern-Brocot, continued fraction,...)
  - new nD DigitalSurface model (collections of (n-1) topological cells
  with many tools/utilities to track surface elements)
  - update of the build system to make easier the use of DGtal in your
  projects.
  - DGtal and DGtalTools
  - many bugfixes..

* Overall  Project

  - In previous DGtal releases, tools were given in the source
  "tools/" folder. In this release, we have chosen to move the
  tools to another GitHub project
  (http://github.com/DGtal-team/DGtalTools) with a specific
  development process. Please have a look to this project to get
  nice tools built upon the DGtal library.

  - cmake scripts and DGtalConfig have been widely updated to make
  easier the use of the library in your own code

  - We are debugging both the code and the scripts to make it compile
  on windows. We still have couple of issues but most of DGtal
  compiles.

  - Again, efforts have been done on the documentation.


* Package Topology:

 - Creation of the graph concept (see Doxygen documentation)

 - Graph tools have been added: breadth first visitor for any model of
   graph

 - Creation of high-level classes to represent several kinds of
   digital surfaces. Surfaces are n-1 dimensional objetcs and may be
   open or closed. There are several models of digital surface
   containers: boundary of a set of points, explicit set of surfels,
   boundary of a digital object defined by a predicate, frontier
   between two regions, light containers that are discovered on
   traversal but not stored explicitly, etc.

 - All these digital surfaces can be manipulated through the same
   object (DigitalSurface), whichever the container.

 - DigitalSurface is a model of a graph whose vertices are the surfels
   and whose arcs are the connections between surfels.

 - Definition of umbrellas over digital surfaces, that forms faces on
   the surface graph.

 - In 3D, digital surface form combinatorial 2-manifolds with boundary

 - Digital surface can be exported in OFF format

 - Several examples using digital surfaces are provided, like
   extracting isosurfaces from images or volume files defining
   surfaces in labelled images.

* Package Algebraic (new package)

 - Definition of n-variate polynomial as a one-dimensional polynomial
   whose coefficients are n-1-variate polynomials. Coefficient ring
   and dimension are templated.

 - Creation of a reader that can transform a string representation of
   multivariate polynomial into such polynomial object. Use
   boost::spirit.

 - Example using package Topology to extract and display implicit
   polynomial surfaces in 3D.

* Package Arithmetic (new package)

 - Standard arithmetic computations are provided: greatest common
   divisor, Bézout vectors, continued fractions,  convergent.

 - Several representations of irreducible fractions are provided. They
   are based on the Stern-Brocot tree structure. With these fractions,
   amortized constant time operations are provided for computing
   reduced fractions.

 - An implementation of patterns and subpatterns is provided, based on
   the irreducible fractions.
 - A representation of digital standard line in the first quadrant is
   provided, as well as fast algorithms to recognize digital straight
   subsegments.


* Package Image

  - Complete refactoring of Images and ImageContainers (more
  consistent design)

  - Documentation added

  - Graph of concepts added in the documentation


* Package Geometry

  - New SegmentComputer (a.k.a. geometrical primitives to use for
  recognition, curve decomposition,...) : ArithDSS3D (3D DSS), DCA
  (Digital Circular Arcs), CombinatorialDSSS, ...

  - New normal vector field estimation based on elementary normal
  vector convolution in n-D

  - Distance Transformation by Fast Marching Method added.

* Package IO

  - Complete refactoring of the way a DGtal object is displayed in
  boards/viewers.

  - New 2D board  backend: you can export your drawning in TikZ for
  latex includes.


=== DGtal 0.4 ===
Posted on September 26, 2011 by David Coeurjolly

  * Global changes:
     - A better decomposition of DGtal algorithms and
       data structures into packages.
     - By default, DGtal is built with minimal dependencies.
     - Concepts and concept checking mechanism have been
       considerably improved.

  * Kernel Package: refactoring of Integer types considered in
    DGtal.

  * Topology Package: Interpixel/cellular topological model,
    boundary tracking tools, ...

  * Geometry Package:
    - many things have been added in the 1D contour analysis module:
      multi-modal representation of 1D contours and curves (GridCurve facade),
      decomposition/segmentation into primitives, many differential
      estimators added, helpers for multigrid comparison of estimators
    - multigrid digital set generators from implicit and parametric
      shapes in dimension 2.

  * I/O Package: refactoring/enhancements of DGtal boards and
    viewers,  enhancement of 2D boards with libcairo and a new
    Board3Dto2D board has been added.


  * Tools: multigrid shapeGenerator/contourGenerator added,
    lengthEstimator/estimatorComparator  added for differential
    estimator multigrid comparison, connected components extraction in
    3D, ...

  * Documentation: User guide has been improved thanks to a
    decomposition of the library into packages.

=== DGtal 0.3.1 ===
Posted on April 4, 2011 by David Coeurjolly

  * Quick release due to a build problem on linux. No more feature
    added.
  * Preliminary cellular grid documentation added.
  * Documentation cleanup.




=== DGtal 0.3.0 ===
Posted on April 1, 2011 by David Coeurjolly

Beside the DGtal presentation at DGCI 2011, we are pleased to announce a new
DGtal release 0.3.0.

New features:

  User-guide added (based on doxygen system)
  Kernel: new concepts and controls to enhance the Interger type management,
      new iterators (Range/SubRange) on HyperRectDomains.
  Topology: interpixel model added (cells, boundary tracking mechanisms,…)
  Geometry 2D: 2D curve primitive decomposition, tangential cover,
         convexity/concavity decomposition.
  Geometry nD: reverse Euclidean distance transformation
  Visualisation: stream mechanism to visualize 3D DGtal objects with
         libQGLViewer (optional) Shape generator factory added in nD

BugFixes, enhancements:

  Many bugs have been fixed for this release.
  cmake DGtal dependency checking process is more stable now

Known problems:

  For technical reasons, we haven’t be able to verify that this release also
  compile on Windows Visual Studio systems (see ticket #87). A new release
  will fix this problem as soon as possible.





=== Older Releases ===





2011-04-01 dcoeurjo
  * Release 0.3.0
  * Kernel: global enhancement of different Integer types and
    associated concepts.
  * Topology: interpixel topology, cells, surface tracking
  * Geometry2D: contour primitive decomposition, tangential cover,
    convexity/concavity decomposition.
  * GeometrynD: Reverse DT transformation (Euclidean)
  * Infrastructure: 3D visualisation of DGtal objects with
    libQGLViewer, shape factory
  * IO: PointListReader added
  * Documentation: first DGtal user-guide


2010-01-12 dcoeurjo
  * Release 0.2
  * Kernel: DGtalBoard mechanism for 2D drawing of DGtal objects, ..
  * Geometry package
    - Volumetric: distance transformation with separable	metric
      (l2, l1 and linfinity) in arbitrary dimension
    - 2D: Arithmetical DSS, Greedy decomposition of a contour into
      primitives, FreemanChain code iterators
  * Topolopy package: Set, Adjacencies, Object, border extraction,
    connected components computation, ...
  * IO: 2D file formats with Magick++, Vol/Raw format in 3D, Raw
    format in n-D (non-portable)
  * Misc: Compiles on linux, MacOS and VisualStudio 2008


2010-21-05 dcoeurjo
  * Iterators added to PointVector
  * Debug methods removed in Trace class
  * Many bug fixes for VS compatibility

2010-05-15 dcoeurjo
  * Assert.h: added macro ASSERT() added based on the boost/assert.hpp (TODO:
      implement a nice callback)
  * Point and Vector templated classes added
  * Space.*: skeleton of a DGtal::Space added

2010-03-03 dcoeurjo
  * math/MeasureOfStraightLines: new class to compute the measure of a set
    of Straight lines defined as a polygon in the (a,b) parameter space.
  * test_measure: added

2010-02-17 dcoeurjo
  * Trace: new class models for output streams in Trace class.
  * TraceWriter/TraceWriterTerm/TraceWriterFile: added

2010-02-12 dcoeurjo
  * models: bug fix  in INLINE commands
  * Trace/Clock: minor edit and bug report

2010-01-05 dcoeurjo
  * Trace can be initialized on diffrent output stream (e.g. std::cerr or a file
    stream)
  * test_trace: update to test the new API

2010-01-04 dcoeurjo
  * Clock: no more static variables and methods (in order to have several
     running clocks)
  * Trace: new interface and the endBlock displays and returns the
     ellapsed time within the block

2009-12-28 dcoeurjo
  * Trace: a new class to trace out messages to the standard output. Four type
     of messages are possible: info, debug, error and "emphased". On
     color linux terminal, messages appears with an appropriate color
     foreground.
  * test_trace: an illustration of the Trace interface

2009-12-14 dcoeurjo
  * CMakeLists, test_clock updates to ensure compatibility with VisualStudio
  * New cmake options
  - OPTION(BUILD_SHARED_LIBS "Build shared libraries." ON)
  - OPTION(BUILD_TESTS "Build tests." ON)

2009-12-11 dcoeurjo
  * CMakeLists scripts and first backport from imagene (Clock class)

2009-12-11 dcoeurjo
  * Repository cleanup:
    - Modeles and genereateClass.sh removed
    - JOL scripts & templates added


2009-12-03 dcoeurjo
  * Modeles: class templates added with generateClass.sh script<|MERGE_RESOLUTION|>--- conflicted
+++ resolved
@@ -12,14 +12,11 @@
 - *IO*
   - Polyscope viewer upgraded from 2.4 to 2.5 (David Coeurjolly,  [#1796](https://github.com/DGtal-team/DGtal/pull/1796)). Reverting to 2.4  due to build issues (David Coeurjolly,  [#1797](https://github.com/DGtal-team/DGtal/pull/1797))
 
-<<<<<<< HEAD
 - *Geometry*
   - ConvexityHelper::computeLatticePolytope can now outputs exact lattice polytopes for k-dimensional sets of points in dD, whenever k in 0,1,d-1,d (Jacques-Olivier Lachaud, [#1803](https://github.com/DGtal-team/DGtal/pull/1803))
-=======
+
 - *Documentation*
   - Refactoring of the volumetric examples in the Shortcuts (David Coeurjolly,  [#1807](https://github.com/DGtal-team/DGtal/pull/1807)).
-
->>>>>>> 5bfd6954
 
 ## Bug fixes
 
