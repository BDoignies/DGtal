/**
 *  This program is free software: you can redistribute it and/or modify
 *  it under the terms of the GNU Lesser General Public License as
 *  published by the Free Software Foundation, either version 3 of the
 *  License, or  (at your option) any later version.
 *
 *  This program is distributed in the hope that it will be useful,
 *  but WITHOUT ANY WARRANTY; without even the implied warranty of
 *  MERCHANTABILITY or FITNESS FOR A PARTICULAR PURPOSE.  See the
 *  GNU General Public License for more details.
 *
 *  You should have received a copy of the GNU General Public License
 *  along with this program.  If not, see <http://www.gnu.org/licenses/>.
 *
 **/

/**
 * @file viewer3D-8-2DSliceImages.cpp
 * @ingroup Examples
 * @author Bertrand Kerautret (\c kerautre@loria.fr )
 * LORIA (CNRS, UMR 7503), University of Nancy, France
 *
 * @date 2013/04/29
 *
 * An example file named viewer3D-8-2DSliceImages .
 *
 * This file is part of the DGtal library.
 */

///////////////////////////////////////////////////////////////////////////////
#include <iostream>
#include "DGtal/base/Common.h"
#include "DGtal/io/readers/VolReader.h"
#include "DGtal/images/ImageHelper.h"
#include "ConfigExamples.h"
#include "DGtal/io/viewers/Viewer3D.h"

#include <QtGui/qapplication.h>


//! [ExampleViewer3D2DImagesExtractImagesColorHeader]
#include "DGtal/io/DrawWithDisplay3DModifier.h"
#include "DGtal/io/viewers/DrawWithViewer3DModifier.h"
#include "DGtal/io/colormaps/HueShadeColorMap.h"
#include "DGtal/io/Color.h"
//! [ExampleViewer3D2DImagesExtractImagesColorHeader]

///////////////////////////////////////////////////////////////////////////////

using namespace std;
using namespace DGtal;

//! [ExampleViewer3D2DImagesExtractImagesColorFct]
struct hueFct{
 inline
 unsigned int operator() (unsigned char aVal) const
  {
    HueShadeColorMap<unsigned char>  hueShade(0,255);
    Color col = hueShade((unsigned char)aVal);
    return  (((unsigned int) col.red()) <<  16)| (((unsigned int) col.green()) << 8)|((unsigned int) col.blue());
  }
};
//! [ExampleViewer3D2DImagesExtractImagesColorFct]
///////////////////////////////////////////////////////////////////////////////

int main( int argc, char** argv )
{

  typedef DGtal::ImageContainerBySTLVector<DGtal::Z3i::Domain,  unsigned char > Image3D;
  QApplication application(argc,argv);
  typedef Viewer3D<> MyViewer;
  MyViewer viewer;
  viewer.show();
  std::string inputFilename = examplesPath + "samples/lobster.vol";
  Image3D imageVol = VolReader<Image3D>::importVol(inputFilename);


  //! [ExampleViewer3D2DImagesExtractImages]
  // Extracting the 2D images from the 3D one and from a given dimension.
  // First image  the teenth Z slice (dim=2)
<<<<<<< HEAD
  typedef DGtal::ConstImageAdapter<Image3D, DGtal::Z2i::Domain, DGtal::Projector< DGtal::Z3i::Space>,
				   Image3D::Value,  DGtal::functors::Identity >  MySliceImageAdapter;
=======
  typedef DGtal::ConstImageAdapter<Image3D, DGtal::Z2i::Domain, DGtal::functors::Projector< DGtal::Z3i::Space>,
				   Image3D::Value,  DGtal::DefaultFunctor >  MySliceImageAdapter;
>>>>>>> 59d67360

  // Define the functor to recover a 2D domain from the 3D one in the Z direction (2):
  DGtal::functors::Projector<DGtal::Z2i::Space>  transTo2DdomainFunctorZ; transTo2DdomainFunctorZ.initRemoveOneDim(2);
  DGtal::Z2i::Domain domain2DZ(transTo2DdomainFunctorZ(imageVol.domain().lowerBound()),
			       transTo2DdomainFunctorZ(imageVol.domain().upperBound()));

  // Define the functor to associate 2D coordinates to the 3D one by giving the direction Z (2) and the slide numnber (10):
  DGtal::functors::Projector<DGtal::Z3i::Space> aSliceFunctorZ(10); aSliceFunctorZ.initAddOneDim(2);

  // We can now obtain the slice image (a ConstImageAdapter):
  MySliceImageAdapter aSliceImageZ(imageVol, domain2DZ, aSliceFunctorZ, DGtal::functors::Identity() );

  // Second image  the fiftieth Y slice (dim=1)
  // Define the functor to recover a 2D domain from the 3D one in the Y direction (1):
  DGtal::functors::Projector<DGtal::Z2i::Space>  transTo2DdomainFunctorY; transTo2DdomainFunctorY.initRemoveOneDim(1);
  DGtal::Z2i::Domain domain2DY(transTo2DdomainFunctorY(imageVol.domain().lowerBound()),
			       transTo2DdomainFunctorY(imageVol.domain().upperBound()));

  // Define the functor to associate 2D coordinates to the 3D one by giving the direction Y (1) and the slide numnber (50):
  DGtal::functors::Projector<DGtal::Z3i::Space> aSliceFunctorY(50); aSliceFunctorY.initAddOneDim(1);

  // We can now obtain the slice image (a ConstImageAdapter):
  MySliceImageAdapter aSliceImageY(imageVol, domain2DY, aSliceFunctorY, DGtal::functors::Identity() );
  //! [ExampleViewer3D2DImagesExtractImages]

 //! [ExampleViewer3D2DChangeMode]
  viewer << SetMode3D(aSliceImageZ.className(), "BoundingBox");
  viewer << MyViewer::updateDisplay;
  //! [ExampleViewer3D2DChangeMode]

  //! [ExampleViewer3D2DImagesDisplayImages]
  viewer <<  aSliceImageZ;
  viewer <<  aSliceImageY;
  //! [ExampleViewer3D2DImagesDisplayImages]

  viewer << SetMode3D(aSliceImageZ.className(), "");
  //! [ExampleViewer3D2DImagesDisplayImagesColor]
  viewer << AddTextureImage2DWithFunctor<MySliceImageAdapter, hueFct, Z3i::Space, Z3i::KSpace> (aSliceImageZ, hueFct(), Viewer3D<Z3i::Space, Z3i::KSpace>::RGBMode);
  viewer << AddTextureImage2DWithFunctor<MySliceImageAdapter, hueFct, Z3i::Space, Z3i::KSpace> (aSliceImageY, hueFct(), Viewer3D<Z3i::Space, Z3i::KSpace>::RGBMode);
  //! [ExampleViewer3D2DImagesDisplayImagesColor]


  //! [ExampleViewer3D2DModifImages]
  viewer << DGtal::UpdateImagePosition<Z3i::Space, Z3i::KSpace>(1, MyViewer::yDirection, 0.0,  50.0, 0.0);
  viewer << DGtal::UpdateImageData<MySliceImageAdapter>(0, aSliceImageZ,  0, 0, 10);
  viewer << MyViewer::updateDisplay;
 //! [ExampleViewer3D2DModifImages]


  //! [ExampleViewer3D2DModifImagesColor]
  viewer << DGtal::UpdateImagePosition<Z3i::Space, Z3i::KSpace>(3, MyViewer::yDirection, 500.0,  50.0, 0.0);
  viewer << DGtal::UpdateImageData<MySliceImageAdapter, hueFct>(2, aSliceImageZ, 500, 0, 10, 0.0, MyViewer::zDirection, hueFct());
  viewer << MyViewer::updateDisplay;
  //! [ExampleViewer3D2DModifImagesColor]

return application.exec();

  trace.endBlock();
  return 0;
}
//                                                                           //
///////////////////////////////////////////////////////////////////////////////<|MERGE_RESOLUTION|>--- conflicted
+++ resolved
@@ -78,14 +78,9 @@
   //! [ExampleViewer3D2DImagesExtractImages]
   // Extracting the 2D images from the 3D one and from a given dimension.
   // First image  the teenth Z slice (dim=2)
-<<<<<<< HEAD
-  typedef DGtal::ConstImageAdapter<Image3D, DGtal::Z2i::Domain, DGtal::Projector< DGtal::Z3i::Space>,
+  typedef DGtal::ConstImageAdapter<Image3D, DGtal::Z2i::Domain, DGtal::functors::Projector< DGtal::Z3i::Space>,
 				   Image3D::Value,  DGtal::functors::Identity >  MySliceImageAdapter;
-=======
-  typedef DGtal::ConstImageAdapter<Image3D, DGtal::Z2i::Domain, DGtal::functors::Projector< DGtal::Z3i::Space>,
-				   Image3D::Value,  DGtal::DefaultFunctor >  MySliceImageAdapter;
->>>>>>> 59d67360
-
+ 
   // Define the functor to recover a 2D domain from the 3D one in the Z direction (2):
   DGtal::functors::Projector<DGtal::Z2i::Space>  transTo2DdomainFunctorZ; transTo2DdomainFunctorZ.initRemoveOneDim(2);
   DGtal::Z2i::Domain domain2DZ(transTo2DdomainFunctorZ(imageVol.domain().lowerBound()),
