#include <iostream>
#include <string>
#include <DGtal/base/Common.h>
#include <DGtal/helpers/StdDefs.h>
#include <DGtal/helpers/Shortcuts.h>
#include <DGtal/helpers/ShortcutsGeometry.h>
#include <DGtal/shapes/SurfaceMesh.h>
#include <DGtal/geometry/surfaces/DigitalSurfaceRegularization.h>
#include <DGtal/dec/PolygonalCalculus.h>

#include <polyscope/polyscope.h>
#include <polyscope/surface_mesh.h>
#include <polyscope/point_cloud.h>

#include "ConfigExamples.h"

#include <Eigen/Dense>
#include <Eigen/Sparse>

using namespace DGtal;
using namespace Z3i;

// Using standard 3D digital space.
typedef Shortcuts<Z3i::KSpace>         SH3;
typedef ShortcutsGeometry<Z3i::KSpace> SHG3;
// The following typedefs are useful
typedef SurfaceMesh< RealPoint, RealVector >  SurfMesh;
typedef SurfMesh::Face                   Face;
typedef SurfMesh::Vertex                  Vertex;

//Polyscope global
polyscope::SurfaceMesh *psMesh;
SurfMesh surfmesh;
float scale = 0.1;
PolygonalCalculus<SurfMesh>::Vector phiEigen;



//Restriction of a scalar function to vertices
double phiVertex(const Vertex v)
{
  return  cos(scale*(surfmesh.position(v)[0]))*sin(scale*surfmesh.position(v)[1]);
}

//Restriction of a scalar function to vertices
PolygonalCalculus<SurfMesh>::Vector phi(const Face f)
{
  auto vertices = surfmesh.incidentVertices(f);
  auto nf = vertices.size();
  Eigen::VectorXd ph(nf);
  size_t cpt=0;
  for(auto v: vertices)
  {
    ph(cpt) =  phiVertex(v);
    ++cpt;
  }
  return  ph;
}


void initPhi()
{
  phiEigen.resize(surfmesh.nbVertices());
  for(auto i = 0; i < surfmesh.nbVertices(); ++i)
    phiEigen(i) = phiVertex(i);
  psMesh->addVertexScalarQuantity("Phi", phiEigen);
}

void initQuantities()
{
  PolygonalCalculus<SurfMesh> calculus(surfmesh);
  
  std::vector<PolygonalCalculus<SurfMesh>::Vector> gradients;
  std::vector<PolygonalCalculus<SurfMesh>::Vector> cogradients;
  std::vector<PolygonalCalculus<SurfMesh>::RealPoint> normals;
  std::vector<PolygonalCalculus<SurfMesh>::RealPoint> vectorArea;
  std::vector<PolygonalCalculus<SurfMesh>::RealPoint> centroids;
  
  std::vector<double> faceArea;
  
  for(auto f=0; f < surfmesh.nbFaces(); ++f)
  {
    
    PolygonalCalculus<SurfMesh>::Vector grad = calculus.gradient(f) * phi(f);
    gradients.push_back( grad );
    
    PolygonalCalculus<SurfMesh>::Vector cograd =  calculus.coGradient(f) * phi(f);
    cogradients.push_back( cograd );
    
    normals.push_back(calculus.faceNormalAsDGtalVector(f));
    
    PolygonalCalculus<SurfMesh>::Vector vA = calculus.vectorArea(f);
    vectorArea.push_back({vA(0) , vA(1), vA(2)});
    
    faceArea.push_back( calculus.faceArea(f));
  }
  
  
  psMesh->addFaceVectorQuantity("Gradients", gradients);
  psMesh->addFaceVectorQuantity("co-Gradients", cogradients);
  psMesh->addFaceVectorQuantity("Normals", normals);
  psMesh->addFaceScalarQuantity("Face area", faceArea);
  psMesh->addFaceVectorQuantity("Vector area", vectorArea);
}


void computeLaplace()
{
  PolygonalCalculus<SurfMesh> calculus(surfmesh);
  PolygonalCalculus<SurfMesh>::SparseMatrix L = calculus.globalLaplaceBeltrami();
  PolygonalCalculus<SurfMesh>::Vector g = PolygonalCalculus<SurfMesh>::Vector::Zero(surfmesh.nbVertices());

  g( rand() % surfmesh.nbVertices()) = -50.0;
  g( rand() % surfmesh.nbVertices()) = 50.0;
  g( rand() % surfmesh.nbVertices()) = -50.0;
  g( rand() % surfmesh.nbVertices()) = 50.0;
  g( rand() % surfmesh.nbVertices()) = -50.0;
  g( rand() % surfmesh.nbVertices()) = 50.0;
  g( rand() % surfmesh.nbVertices()) = -50.0;
  g( rand() % surfmesh.nbVertices()) = 50.0;
  g( rand() % surfmesh.nbVertices()) = -50.0;
  g( rand() % surfmesh.nbVertices()) = 50.0;
  g( rand() % surfmesh.nbVertices()) = -20.0;
  g( rand() % surfmesh.nbVertices()) = 20.0;
  g( rand() % surfmesh.nbVertices()) = 1.0;

  //Solve Δu=0 with g as boundary conditions
  PolygonalCalculus<SurfMesh>::LinAlg::SolverConjugateGradient solver;
  PolygonalCalculus<SurfMesh>::SparseMatrix I(surfmesh.nbVertices(),surfmesh.nbVertices());
  I.setIdentity();
  solver.compute(L + 0.001*I);  //regularization needed for closed surface.
  ASSERT(solver.info()==Eigen::Success);

  PolygonalCalculus<SurfMesh>::Vector u = solver.solve(g);
  ASSERT(solver.info()==Eigen::Success);

  //std::cout << A.determinant() << std::endl;

  std::cout << solver.info() << std::endl;
  std::cout << g.maxCoeff()<< std::endl;
  std::cout << g.minCoeff() << std::endl;
  std::cout << u.maxCoeff()<< std::endl;
  std::cout << u.minCoeff() << std::endl;
  
  
  psMesh->addVertexScalarQuantity("g", g);
  psMesh->addVertexScalarQuantity("u", u);
}

void myCallback()
{
  ImGui::SliderFloat("Phi scale", &scale, 0., 1.);
  if (ImGui::Button("Phi and basic operators"))
  {
    initPhi();
    initQuantities();
  }
  if(ImGui::Button("Compute Laplace problem"))
    computeLaplace();
}

int main()
{
  auto params = SH3::defaultParameters() | SHG3::defaultParameters() |  SHG3::parametersGeometryEstimation();


  params("surfaceComponents", "All");

  std::string filename = examplesPath + std::string("/samples/cat10b.vol");
  
  auto binary_image = SH3::makeBinaryImage(filename, params );
  auto K               = SH3::getKSpace( binary_image, params );
  auto surface         = SH3::makeDigitalSurface( binary_image, K, params );
  SH3::Cell2Index c2i;
<<<<<<< HEAD

  auto primalSurface   = SH3::makePrimalPolygonalSurface(surface);
=======
  //auto primalSurface   = SH3::makePrimalPolygonalSurface(c2i, surface);
>>>>>>> 70e0ea8f
  
  //Need to convert the faces
  std::vector<std::vector<unsigned long>> faces;
  std::vector<RealPoint> positions;
  
  //std::vector<std::vector<unsigned long>> faces;
  for(auto &face: primalSurface->allFaces())
    faces.push_back(primalSurface->verticesAroundFace( face ));
  
  //Recasting to vector of vertices
  auto pos = primalSurface->positions();
  positions.resize(primalSurface->nbVertices());
  for(auto i=0; i < primalSurface->nbVertices(); ++i)
    positions[i] = pos(i);
 
  surfmesh = SurfMesh(positions.begin(),
                      positions.end(),
                      faces.begin(),
                      faces.end());

  std::cout<<"number of non-manifold Edges = " << surfmesh.computeNonManifoldEdges().size()<<std::endl;
  
  // Initialize polyscope
  polyscope::init();

  psMesh = polyscope::registerSurfaceMesh("digital surface", positions, faces);

  // Set the callback function
  polyscope::state::userCallback = myCallback;
  polyscope::show();
  return EXIT_SUCCESS;
}<|MERGE_RESOLUTION|>--- conflicted
+++ resolved
@@ -172,12 +172,7 @@
   auto K               = SH3::getKSpace( binary_image, params );
   auto surface         = SH3::makeDigitalSurface( binary_image, K, params );
   SH3::Cell2Index c2i;
-<<<<<<< HEAD
-
   auto primalSurface   = SH3::makePrimalPolygonalSurface(surface);
-=======
-  //auto primalSurface   = SH3::makePrimalPolygonalSurface(c2i, surface);
->>>>>>> 70e0ea8f
   
   //Need to convert the faces
   std::vector<std::vector<unsigned long>> faces;
