SET(DGTAL_EXAMPLES_SRC
  exampleConstImageAdapter
<<<<<<< HEAD
  extract2DImagesFrom3D
=======
  exampleTiledImageFromImage
>>>>>>> e7907c28
)


FOREACH(FILE ${DGTAL_EXAMPLES_SRC})
  add_executable(${FILE} ${FILE})
  target_link_libraries (${FILE} DGtal DGtalIO )
ENDFOREACH(FILE)<|MERGE_RESOLUTION|>--- conflicted
+++ resolved
@@ -1,10 +1,7 @@
 SET(DGTAL_EXAMPLES_SRC
   exampleConstImageAdapter
-<<<<<<< HEAD
+  exampleTiledImageFromImage
   extract2DImagesFrom3D
-=======
-  exampleTiledImageFromImage
->>>>>>> e7907c28
 )
 
 
