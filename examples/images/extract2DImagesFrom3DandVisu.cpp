/**
 *  This program is free software: you can redistribute it and/or modify
 *  it under the terms of the GNU Lesser General Public License as
 *  published by the Free Software Foundation, either version 3 of the
 *  License, or  (at your option) any later version.
 *
 *  This program is distributed in the hope that it will be useful,
 *  but WITHOUT ANY WARRANTY; without even the implied warranty of
 *  MERCHANTABILITY or FITNESS FOR A PARTICULAR PURPOSE.  See the
 *  GNU General Public License for more details.
 *
 *  You should have received a copy of the GNU General Public License
 *  along with this program.  If not, see <http://www.gnu.org/licenses/>.
 *
 **/

/**
 * @file extract2DImagesFrom3D.cpp
 * @ingroup Examples
 * @author Bertrand Kerautret (\c kerautre@loria.fr )
 * LORIA (CNRS, UMR 7503), University of Nancy, France
 *
 * @date 2013/04/24
 *
 * An example file named extract2DImagesFrom3D.
 *
 * This file is part of the DGtal library.
 */

///////////////////////////////////////////////////////////////////////////////
#include <iostream>
#include <sstream>
#include "DGtal/base/Common.h"
#include "DGtal/helpers/StdDefs.h"
#include "DGtal/images/ImageHelper.h"
#include "DGtal/io/readers/VolReader.h"
#include "DGtal/images/ImageSelector.h"
#include "DGtal/images/ConstImageAdapter.h"
#include "ConfigExamples.h"
#include "DGtal/io/viewers/Viewer3D.h"
#include "DGtal/kernel/BasicPointFunctors.h"

#include <QtGui/qapplication.h>


///////////////////////////////////////////////////////////////////////////////

using namespace std;
using namespace DGtal;


///////////////////////////////////////////////////////////////////////////////

int main( int argc, char** argv )
{


  QApplication application(argc,argv);
  Viewer3D<> viewer;
  viewer.setWindowTitle("simpleViewer");
  viewer.show();


  typedef ImageSelector < Z3i::Domain, unsigned char>::Type Image3D;
  typedef ImageSelector < Z2i::Domain, unsigned char>::Type Image2D;
<<<<<<< HEAD
  typedef DGtal::ConstImageAdapter<Image3D, Image2D::Domain, DGtal::Projector< Z3i::Space>,
   				   Image3D::Value,  DGtal::functors::Identity >  SliceImageAdapter;
  
  typedef DGtal::ConstImageAdapter<Image3D, Z2i::Domain, DGtal::Point2DEmbedderIn3D<DGtal::Z3i::Domain>,
   				   Image3D::Value,  DGtal::functors::Identity >  ImageAdapterExtractor;
=======
  typedef DGtal::ConstImageAdapter<Image3D, Image2D::Domain, DGtal::functors::Projector< Z3i::Space>,
   				   Image3D::Value,  DGtal::DefaultFunctor >  SliceImageAdapter;
  
  typedef DGtal::ConstImageAdapter<Image3D, Z2i::Domain, DGtal::functors::Point2DEmbedderIn3D<DGtal::Z3i::Domain>,
   				   Image3D::Value,  DGtal::DefaultFunctor >  ImageAdapterExtractor;
>>>>>>> 59d67360

  DGtal::functors::Projector<DGtal::Z2i::Space>  invFunctor(2);
  // Importing a 3D image 
  std::string filename = examplesPath + "samples/lobster.vol";
  Image3D image = VolReader<Image3D>::importVol( filename ); 
    
  DGtal::Z2i::Domain domain(invFunctor(image.domain().lowerBound()), 
			    invFunctor(image.domain().upperBound()));
  DGtal::functors::Identity idV;
    
  trace.beginBlock ( "Example extract2DImagesFrom3D" );
   
  // Extracting 2D slices ... and visualisation on 3DViewer
  unsigned int pos=0;
  for (unsigned int i=0; i<30; i+=5){
    DGtal::functors::Projector<DGtal::Z3i::Space> aSliceFunctor(i); aSliceFunctor.initAddOneDim(2);
    SliceImageAdapter sliceImageZ(image, domain, aSliceFunctor, idV);
    viewer << sliceImageZ; 
    viewer << DGtal::UpdateImagePosition<Z3i::Space, Z3i::KSpace>(pos, Viewer3D<>::zDirection,  i*20, i*20, i*20 );
    pos++;
  }

  // Visu extraction from points
  const int IMAGE_PATCH_WIDTH = 40;
  

  DGtal::Z3i::Point ptCenter(155, 155, 20);
  DGtal::Z2i::Domain domainImage2D (DGtal::Z2i::Point(0,0), 
                                    DGtal::Z2i::Point(IMAGE_PATCH_WIDTH, IMAGE_PATCH_WIDTH)); 
  

  DGtal::functors::Point2DEmbedderIn3D<DGtal::Z3i::Domain >  embedder(image.domain(), ptCenter, 
                                                            DGtal::Z3i::RealPoint(1,-1,1), 
                                                            IMAGE_PATCH_WIDTH);
  
  ImageAdapterExtractor extractedImage(image, domainImage2D, embedder, idV);
  viewer << extractedImage;
  viewer << DGtal::UpdateImage3DEmbedding<Z3i::Space, Z3i::KSpace>(pos, 
                                                                   embedder(Z2i::Point(0,0)),
                                                                   embedder(Z2i::Point(IMAGE_PATCH_WIDTH,0)),
                                                                   embedder(domainImage2D.upperBound()),
                                                                   embedder(Z2i::RealPoint(0, IMAGE_PATCH_WIDTH)));
  
                                   
                                   
  viewer << DGtal::Viewer3D<>::updateDisplay;
    

  application.exec();
  return 0;
}
//                                                                           //
///////////////////////////////////////////////////////////////////////////////<|MERGE_RESOLUTION|>--- conflicted
+++ resolved
@@ -63,19 +63,11 @@
 
   typedef ImageSelector < Z3i::Domain, unsigned char>::Type Image3D;
   typedef ImageSelector < Z2i::Domain, unsigned char>::Type Image2D;
-<<<<<<< HEAD
-  typedef DGtal::ConstImageAdapter<Image3D, Image2D::Domain, DGtal::Projector< Z3i::Space>,
+  typedef DGtal::ConstImageAdapter<Image3D, Image2D::Domain, DGtal::functors::Projector< Z3i::Space>,
    				   Image3D::Value,  DGtal::functors::Identity >  SliceImageAdapter;
   
-  typedef DGtal::ConstImageAdapter<Image3D, Z2i::Domain, DGtal::Point2DEmbedderIn3D<DGtal::Z3i::Domain>,
+  typedef DGtal::ConstImageAdapter<Image3D, Z2i::Domain, DGtal::functors::Point2DEmbedderIn3D<DGtal::Z3i::Domain>,
    				   Image3D::Value,  DGtal::functors::Identity >  ImageAdapterExtractor;
-=======
-  typedef DGtal::ConstImageAdapter<Image3D, Image2D::Domain, DGtal::functors::Projector< Z3i::Space>,
-   				   Image3D::Value,  DGtal::DefaultFunctor >  SliceImageAdapter;
-  
-  typedef DGtal::ConstImageAdapter<Image3D, Z2i::Domain, DGtal::functors::Point2DEmbedderIn3D<DGtal::Z3i::Domain>,
-   				   Image3D::Value,  DGtal::DefaultFunctor >  ImageAdapterExtractor;
->>>>>>> 59d67360
 
   DGtal::functors::Projector<DGtal::Z2i::Space>  invFunctor(2);
   // Importing a 3D image 
