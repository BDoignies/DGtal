=== DGtal 0.8 ===

*Base Package*

    - Add comparison operators in variants of CountedPtr. Improve coverage of these classes and fix compilation problem.

*Geometry Package*

    - Add digital nD Voronoi Covariance Measure support, as well as
      digital geometric estimators based on it. Add tests and examples of feature
      detection with VCM.

    - Fix and add concept of CSurfelLocalEstimator and related ground truth
      estimators for implicit polynomial shapes
      (TrueDigitalSurfaceLocalEstimator).

    - Add Integral Invariant estimators so that they meet the concept
      of surface local estimator. Add geometric functors to define
      easily all the geometric estimators that can be built from the
      volume and coariance matrix.

    - random-access iterators in ArithmeticalDSL

    - Various geometric predicates are now available in order to
      test the orientation of three points in the planes. Most classes
      are template classes parametrized by a type for the points (or its
      coordinates) and an integral type for the computations. They always
      return an exact value (or sign), provided that the integral type
      used for the computations is well chosen with respect to the coordinates
      of the points. Some implementations do not increase the size of the input
      integers during the computations.

   - Bug fix in PowerMap construction.

   - logarithmic construction of an arithmetical DSS of minimal
     parameters from a bounding DSL and two end points (ctor of
     ArithmeticalDSS)

   - Various geometric predicates are now available in order to
     test the orientation of three points in the planes. Most classes
     are template classes parametrized by a type for the points (or its
     coordinates) and an integral type for the computations. They always
     return an exact value (or sign), provided that the integral type
     used for the computations is well chosen with respect to the coordinates
     of the points. Some implementations do not increase the size of the input
     integers during the computations.

*IO Package*

    - Better handling of materials in Board3D and OBJ exports.

    - New 'basic' display mode for surfels (oriented or not), useful
      for large digital surface displays (quads instead of 3D prism)

    - New clear() method to subclasses of Display3D (Viewer3D and
      Board3D) to clear the current drawning buffer.

    - New draw() method for 3D display models (Viewer3D and Board3D)
      to display surfels with prescribed normal vectors.

    - When exporting an 3D visualization to OBJ, a new option will
      rescale the geometry to fit in [-1/2,1/2]^3.

*Topology Package*

    - small fix in ImplicitDigitalSurface.

*Math Package*

    - add classes to compute nD eigen decomposition of symmetric matrix (class EigenDecomposition). Add tests.

    - Simple Linear Regression tool added (backport from imagene).

<<<<<<< HEAD
 *Topology Package*

    - New methods to fill the interior/exterior of digital contours (in the Surface class of topology/helpers).
=======
*For Developpers*

     - Google Benchmark can be enabled to allow micro-benchmarking in
       some DGtal unit tests (https://github.com/google/benchmark)
>>>>>>> 8017b4d3


=== DGtal 0.7 ===

*General*

    - Unit tests build is now disabled by default (to turn it on, run cmake with "-DBUILD_TESTING=on")

    - The "boost program option library" dependency was removed.

    - DGtal needs boost >= 1.46.

    - Thanks to new compiler warning option (-Wdocumentation), the doxygen documentation has been considerably improved.

*Base Package*

    - Complete rewriting of Clone, Alias and ConstAlias
      classes. Parameter passing is now documented with a standardized
      method to determine parameters unambiguously. Associated classed
      CowPtr, CountedPtrOrPtr and CountedConstPtrOrConstPtr are now used
      in conjunction with the previous classes.

    - Few improvments in Clock and Trace base classes.

*Kernel Package*

    - Two initialisation methods (initRemoveOneDim and initAddOneDim)
      for the Projector Functor from the BasicPointFunctors class in
      order to simplify the slice images (with example and test in 2D
      slice image extraction from 3D volume file).

    - New basic functors:
	- SliceRotator2D: to rotate 2D Slice images from 3D volume.
	- Point2DEmbedderIn3D: a simple functor to embed in 3d a 2d points (useful to extract 2D image from 3D volume).

    - Sets have been updated to own their domain with a copy-on-write pointer, in order to avoid some inconsistencies.

*Topology Package*

    - Fixing bugs in Object::isSimple for some digital
      topologies. Speed of Object::isSimple has been improved. Homotopic
      thinning is much faster (even without a precomputed simplicity
      table).

    - Objects have been updated to use Clone services.

*Geometry Package*

    - New classes to deal with arithmetical digital straight segments.
      Now the representation of the primitives and their recognition
      along a discrete structure are separated. The unique class ArithmeticalDSS,
      which was a segment computer, has been replaced by mainly three classes:
      ArithmeticalDSL, ArithmeticalDSS and ArithmeticalDSSComputer.
      This is described in a doc page of the geometry package.
      Note that Backward/Forward suffixes have been renamed into Back/Front.
      Moreover, get prefixes for data members accessors have been removed.

    - Generic adapter to transform a metric (model of CMetric) with
      monotonic (see doc) properties to a separable metric (model of
      CSeparableMetric) which can be used in
      VoronoiMap/DistanceTransformation algorithms.

    - New possibility to access the 3 2D ArithmeticDSS object within an
      ArithmeticDSS3d.

    - New local estimator adapter to make easy implementation of locally defined differential
      estimator on digital surfaces.

    - New documentation on local estimators from digital surface
      patches and surfel functors. New normal vector estimator from
      weighted sum of elementary surfel normal vectors added.

    - With an optional binding with CGAL and Eigen3, new curvature and
      normal vector estimators have been added. For instance, you can
      now estimate curvature from polynomial surface fitting (Jet
      Fitting) and Monge forms.

    - Minor improvements in the spherical accumulator.

    - Improvement of integral invariant estimators (better memory footprint, ...).
      They also allow to estimate principal curvatures using Covariance matrix.
      Covariance matrix is also "masks" based, so the computation is efficient.

    - New algorithms to compute the minimal characteristics of a
      Digital Straight Line subsegment in logarithmic time using local
      convex hulls or Farey Fan. Also works when the DSL
      characteristics are not integers.

    - Chord algorithm for (naive) plane recognition and width computation.

    - New organization for computing primitives. Introduction of the concept
      of PrimitiveComputer and specialization. COBA algorithm and Chord algorithm
      are now models of AdditivePrimitiveComputer.

    - Introduction of the primitive ParallelStrip, computed by COBA and Chord algorithms

    - New documentation for planarity decision, plane recognition and width computation.
      Quantitative and qualitative evaluation of COBA and Chord algorithm.

    - Bug fix in COBA algorithm when extending an empty computer with a group of points.

    - add standard plane recognition with adapter classes both for COBA and Chord algorithm.

*Shape Package*

    - The class MeshFromPoints was transformed into Mesh (more from
      shapes/fromPoints to shapes/ directory), iterators on mesh
      points and mesh face.

*Topology Package*

    - The class SCellToMidPoint is now deprecated. Use CanonicSCellEmbedder instead
      to map a signed cell to its corresponding point in the Euclidean space

*IO Package*

    - Complete refactoring of 3D viewers and boards (Viewer3D, Board3DTo2D).
    - New Board3D to export 3D displays to OBJ 3D vector format.
    - A new display of 2D and 3D image in Viewer3D.
    - New reader: HDF5 file with 2D image dataset(s) (8-bit with palette and 24-bit truecolor with INTERLACE_PIXEL).
    - New GenericReader and Generic Writer for both 2D, 3D and ND images.
    - Adding a Table Reader to extract objets given in a specific column from a text file.
    - Adding missing PPM Reader.
    - Adding missing DICOM reader (with ITK library)
    - Adding ITK reader and ITK writer
    - OpenInventor (SOQT/Coin3D) based viewer has been removed (please consider release <=0.6 if interested).

*Image Package*

    - New concepts : CImageFactory to define the concept describing an
      image factory and CImageCacheReadPolicy/CImageCacheWritePolicy
      to define the concept describing cache read/write policies.

    - New classes : ImageFactoryFromImage to implement a factory to
      produce images from a "bigger/original" one according to a given
      domain, ImageCache to implement an images cache with 'read and
      write' policies, TiledImageFromImage to implement a tiled image
      from a "bigger/original" one.

    - ImageContainerByITKImage complies with CImage.
      The container has been moved from the DGtal::experimental namespace to
      the main DGtal namespace.

*Graph Package*

    - New graph visitor, which allows to visit a graph according to
      any distance object (like the Euclidean distance to some point).

*Math Package*

    - add Histogram class and CBinner concept.
    - add math concepts diagram.


=== DGtal 0.6 ===

 *General*
    - Multithread capabilities via OpenMP are now detected during DGtal
      build. Example of usage can be found in the Volumetric module.

 *Documentation*
    - update documentation for boost concepts, so that subconcepts are
      displayed and html reference pages are pointed.
    - package/module documentation files are now in their associated
      package folder (e.g. kernel/doc/ for kernel package related
      documentation pages). The "make doc" command (or "make dox", see
      below) generates the documentation in the "html/" sub-folder of your
      current build folder.
    - latex citations within doxygen documents are now working

 *Base Package*
    - correct concept checks for some range concepts.
    - Statistic class moved to math package

 *Kernel Package*
    - digital sets are now also point predicates, update of
      DigitalSetDomain accordingly. As a consequence, SetPredicate is
      now deprecated.
    - exposed Compare template parameter of underlying std::set in
      DigitalSetBySTLSet class.

    - new documentation for module digital sets.

 *Arithmetic Package*
    - new class for representing lattice polytopes in 2D (with cut
      operations)
    - bugfix in LighterSternBrocot::Fraction
    - bugfix in ArithmeticalDSS (thanks, Kacper)

 *Image Package*
    - Update on image writers (no colormap required for scalar only writers).
      Documentation updated.
    - New image adapters to adapt both domains and values of an image (ImageAdapter
      and ConstImageAdapter).
    - several enhancements of the main image concept and its image
      container models

 *Geometry Package*
    - New primitives for digital plane recognition. Naive planes, and
      more generally planes with arbitrary axis-width can be detected
      and recognized incrementally. Based on a COBA algorithm
      implementation, which uses 2D lattice polytopes.
    - Fréchet segment computer added to compute bounded simplifications of
      digital curves for instance.
    - Complete rewritting of volumetric tools by separable processes:
      new generic algorithms (VoronoiMap, PowerMap) and metric
      concepts hierarchy (l_2, l_p, ...p) to efficiently compute
      DistanceTransformation, ReverseDistanceTransformation and
      preliminary medial axis extraction.
    - Separable volumetric tools are now multithread using OpenMP.
    - New curvature estimator in 2D/3D based on integral invariants
      (both mean and gaussian curvatures in 3D).

 *Shape Package*
    - New operators available on digital and Euclidean shapes (Union,
      Intersection, Minus)

 *Topology Package*
    - update documentation for digital surfaces and digital surface
      containers so as to emphasize the fact that the ranges are only
      single-pass.

 *Graph Package*
    - New package gathering graph related structures and algorithms
      (visitors, graph concepts, ...)
    - Add concepts for graph visitors
    - Add boost::graph support for DigitalSurface
    - Add documentation for graph package.

 *Math Package*
    - Exact exponentiation x^p by squaring on O(log p) added
      (BasicMathFunctions::power).

 *For developers*
    - new "make dox" target to only build dox file documentation
      ("make doc" for complete documentation build)


=== DGtal 0.5.1 ===
Posted on June, 6th, 2012 by David Coeurjolly

    - New way to cite package/module authors in the documentation
    - Improvement of DGtal::GridCurve ranges
    - Improvement of package concepts  in the  documentation
    - new documentation for DGTal build on MSWindows
    - arithmetic is now a main package (previously in math)
    - Specialized classes for classical metric adjacencies


=== DGtal 0.5 ===
Posted on May, 9th, 2012 by David Coeurjolly

Many changes have been pushed to this release with a lot of nice
tools.  Before going into details component by component, we would
like to focus on a couple of new cool features:

  - new arithmetic package (fractions, models of fraction,
    Stern-Brocot, continued fraction,...)
  - new nD DigitalSurface model (collections of (n-1) topological cells
    with many tools/utilities to track surface elements)
  - update of the build system to make easier the use of DGtal in your
    projects.
  - DGtal and DGtalTools
  - many bugfixes..

* Overall  Project

  - In previous DGtal releases, tools were given in the source
    "tools/" folder. In this release, we have chosen to move the
    tools to another GitHub project
    (http://github.com/DGtal-team/DGtalTools) with a specific
    development process. Please have a look to this project to get
    nice tools built upon the DGtal library.

  - cmake scripts and DGtalConfig have been widely updated to make
    easier the use of the library in your own code

  - We are debugging both the code and the scripts to make it compile
    on windows. We still have couple of issues but most of DGtal
    compiles.

  - Again, efforts have been done on the documentation.


* Package Topology:

 - Creation of the graph concept (see Doxygen documentation)

 - Graph tools have been added: breadth first visitor for any model of
   graph

 - Creation of high-level classes to represent several kinds of
   digital surfaces. Surfaces are n-1 dimensional objetcs and may be
   open or closed. There are several models of digital surface
   containers: boundary of a set of points, explicit set of surfels,
   boundary of a digital object defined by a predicate, frontier
   between two regions, light containers that are discovered on
   traversal but not stored explicitly, etc.

 - All these digital surfaces can be manipulated through the same
   object (DigitalSurface), whichever the container.

 - DigitalSurface is a model of a graph whose vertices are the surfels
   and whose arcs are the connections between surfels.

 - Definition of umbrellas over digital surfaces, that forms faces on
   the surface graph.

 - In 3D, digital surface form combinatorial 2-manifolds with boundary

 - Digital surface can be exported in OFF format

 - Several examples using digital surfaces are provided, like
   extracting isosurfaces from images or volume files defining
   surfaces in labelled images.

* Package Algebraic (new package)

 - Definition of n-variate polynomial as a one-dimensional polynomial
   whose coefficients are n-1-variate polynomials. Coefficient ring
   and dimension are templated.

 - Creation of a reader that can transform a string representation of
   multivariate polynomial into such polynomial object. Use
   boost::spirit.

 - Example using package Topology to extract and display implicit
   polynomial surfaces in 3D.

* Package Arithmetic (new package)

 - Standard arithmetic computations are provided: greatest common
   divisor, Bézout vectors, continued fractions,  convergent.

 - Several representations of irreducible fractions are provided. They
   are based on the Stern-Brocot tree structure. With these fractions,
   amortized constant time operations are provided for computing
   reduced fractions.

 - An implementation of patterns and subpatterns is provided, based on
   the irreducible fractions.
 - A representation of digital standard line in the first quadrant is
   provided, as well as fast algorithms to recognize digital straight
   subsegments.


* Package Image

  - Complete refactoring of Images and ImageContainers (more
    consistent design)

  - Documentation added

  - Graph of concepts added in the documentation


* Package Geometry

  - New SegmentComputer (a.k.a. geometrical primitives to use for
    recognition, curve decomposition,...) : ArithDSS3D (3D DSS), DCA
    (Digital Circular Arcs), CombinatorialDSSS, ...

  - New normal vector field estimation based on elementary normal
    vector convolution in n-D

  - Distance Transformation by Fast Marching Method added.

* Package IO

  - Complete refactoring of the way a DGtal object is displayed in
    boards/viewers.

  - New 2D board  backend: you can export your drawning in TikZ for
    latex includes.


=== DGtal 0.4 ===
Posted on September 26, 2011 by David Coeurjolly

	* Global changes:
	   - A better decomposition of DGtal algorithms and
	data structures into packages.
	   - By default, DGtal is built with minimal dependencies.
	   - Concepts and concept checking mechanism have been
	considerably improved.

	* Kernel Package: refactoring of Integer types considered in
	DGtal.

	* Topology Package: Interpixel/cellular topological model,
	boundary tracking tools, ...

	* Geometry Package:
	  - many things have been added in the 1D contour analysis module:
	multi-modal representation of 1D contours and curves (GridCurve facade),
	decomposition/segmentation into primitives, many differential
	estimators added, helpers for multigrid comparison of estimators
	  - multigrid digital set generators from implicit and parametric
	shapes in dimension 2.

	* I/O Package: refactoring/enhancements of DGtal boards and
	viewers,  enhancement of 2D boards with libcairo and a new
	Board3Dto2D board has been added.


	* Tools: multigrid shapeGenerator/contourGenerator added,
	lengthEstimator/estimatorComparator  added for differential
	estimator multigrid comparison, connected components extraction in
	3D, ...

	* Documentation: User guide has been improved thanks to a
	decomposition of the library into packages.

=== DGtal 0.3.1 ===
Posted on April 4, 2011 by David Coeurjolly

	* Quick release due to a build problem on linux. No more feature
	added.
	* Preliminary cellular grid documentation added.
	* Documentation cleanup.




=== DGtal 0.3.0 ===
Posted on April 1, 2011 by David Coeurjolly

Beside the DGtal presentation at DGCI 2011, we are pleased to announce a new DGtal release 0.3.0.

New features:

    User-guide added (based on doxygen system)
    Kernel: new concepts and controls to enhance the Interger type management, new iterators (Range/SubRange) on HyperRectDomains.
    Topology: interpixel model added (cells, boundary tracking mechanisms,…)
    Geometry 2D: 2D curve primitive decomposition, tangential cover, convexity/concavity decomposition.
    Geometry nD: reverse Euclidean distance transformation
    Visualisation: stream mechanism to visualize 3D DGtal objects with libQGLViewer (optional)
    Shape generator factory added in nD

BugFixes, enhancements:

    Many bugs have been fixed for this release.
    cmake DGtal dependency checking process is more stable now

Known problems:

    For technical reasons, we haven’t be able to verify that this release also compile on Windows Visual Studio systems (see ticket #87). A new release will fix this problem as soon as possible.
    All open tickets





=== Older Releases ===





2011-04-01 dcoeurjo
	* Release 0.3.0
	* Kernel: global enhancement of different Integer types and
	associated concepts.
	* Topology: interpixel topology, cells, surface tracking
	* Geometry2D: contour primitive decomposition, tangential cover,
	convexity/concavity decomposition.
	* GeometrynD: Reverse DT transformation (Euclidean)
	* Infrastructure: 3D visualisation of DGtal objects with
	libQGLViewer, shape factory
	* IO: PointListReader added
	* Documentation: first DGtal user-guide


2010-01-12 dcoeurjo
	* Release 0.2
	* Kernel: DGtalBoard mechanism for 2D drawing of DGtal objects, ..
	* Geometry package
	   - Volumetric: distance transformation with separable	metric
	(l2, l1 and linfinity) in arbitrary dimension
	   - 2D: Arithmetical DSS, Greedy decomposition of a contour into
	primitives, FreemanChain code iterators
	* Topolopy package: Set, Adjacencies, Object, border extraction,
	connected components computation, ...
	* IO: 2D file formats with Magick++, Vol/Raw format in 3D, Raw
	format in n-D (non-portable)
	* Misc: Compiles on linux, MacOS and VisualStudio 2008


2010-21-05 dcoeurjo
	* Iterators added to PointVector
  * Debug methods removed in Trace class
  * Many bug fixes for VS compatibility

2010-05-15 dcoeurjo
  * Assert.h: added macro ASSERT() added based on the boost/assert.hpp (TODO: implement a nice callback)
  * Point and Vector templated classes added
  * Space.*: skeleton of a DGtal::Space added

2010-03-03 dcoeurjo
	* math/MeasureOfStraightLines: new class to compute the measure of a set of Straight lines defined as a polygon in the (a,b) parameter space.
	* test_measure: added

2010-02-17 dcoeurjo
  * Trace: new class models for output streams in Trace class.
  * TraceWriter/TraceWriterTerm/TraceWriterFile: added

2010-02-12 dcoeurjo
  * models: bug fix  in INLINE commands
  * Trace/Clock: minor edit and bug report

2010-01-05 dcoeurjo
  * Trace can be initialized on diffrent output stream (e.g. std::cerr or a file stream)
  * test_trace: update to test the new API

2010-01-04 dcoeurjo
  * Clock: no more static variables and methods (in order to have several running clocks)
  * Trace: new interface and the endBlock displays and returns the ellapsed time within the block

2009-12-28 dcoeurjo
  * Trace: a new class to trace out messages to the standard output. Four type of messages are possible: info, debug, error and "emphased". On color linux terminal, messages appears with an appropriate color foreground.
  * test_trace: an illustration of the Trace interface

2009-12-14 dcoeurjo
  * CMakeLists, test_clock updates to ensure compatibility with VisualStudio
  * New cmake options
    - OPTION(BUILD_SHARED_LIBS "Build shared libraries." ON)
    - OPTION(BUILD_TESTS "Build tests." ON)

2009-12-11 dcoeurjo
	* CMakeLists scripts and first backport from imagene (Clock class)

2009-12-11 dcoeurjo
	* Repository cleanup:
		  - Modeles and genereateClass.sh removed
      - JOL scripts & templates added


2009-12-03 dcoeurjo
	* Modeles: class templates added with generateClass.sh script<|MERGE_RESOLUTION|>--- conflicted
+++ resolved
@@ -64,6 +64,7 @@
 *Topology Package*
 
     - small fix in ImplicitDigitalSurface.
+    - New methods to fill the interior/exterior of digital contours (in the Surface class of topology/helpers).
 
 *Math Package*
 
@@ -71,16 +72,10 @@
 
     - Simple Linear Regression tool added (backport from imagene).
 
-<<<<<<< HEAD
- *Topology Package*
-
-    - New methods to fill the interior/exterior of digital contours (in the Surface class of topology/helpers).
-=======
 *For Developpers*
 
      - Google Benchmark can be enabled to allow micro-benchmarking in
        some DGtal unit tests (https://github.com/google/benchmark)
->>>>>>> 8017b4d3
 
 
 === DGtal 0.7 ===
